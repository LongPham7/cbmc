--- conflicted
+++ resolved
@@ -25,14 +25,10 @@
 #include <langapi/language_util.h>
 #include <util/c_types.h>
 
-<<<<<<< HEAD
 #include "dynamic_object_name.h"
 
-const value_set_fit::object_map_dt value_set_fit::object_map_dt::blank;
-=======
 const value_set_fit::object_map_dt value_set_fit::object_map_dt::blank{};
 
->>>>>>> 4171f197
 object_numberingt value_set_fit::object_numbering;
 hash_numbering<irep_idt, irep_id_hash> value_set_fit::function_numbering;
 
@@ -1190,13 +1186,8 @@
           dynamic_object.get_instance(),
           dynamic_object.get_recency());
 
-<<<<<<< HEAD
         if(to_mark.count(key_dynamic_object)==0)
-          set(new_object_map, o_it);
-=======
-        if(to_mark.count(dynamic_object.get_instance())==0)
           set(new_object_map, *o_it);
->>>>>>> 4171f197
         else
         {
           // adjust
