--- conflicted
+++ resolved
@@ -46,11 +46,7 @@
 
   // add copies of struct types when ID_C_transparent_union is only
   // annotated to parameter
-<<<<<<< HEAD
   concrete_symbol_tablet symbols_transparent;
-=======
-  symbol_tablet symbols_transparent;
->>>>>>> 9e051771
   for(const auto &named_symbol : copied_symbol_table.symbols)
   {
     const symbolt &symbol=named_symbol.second;
@@ -59,11 +55,7 @@
       continue;
 
     code_typet &code_type=to_code_type(
-<<<<<<< HEAD
-      copied_symbol_table.get_writeable(named_symbol.first)->get().type);
-=======
       copied_symbol_table.get_writeable_ref(named_symbol.first).type);
->>>>>>> 9e051771
     code_typet::parameterst &parameters=code_type.parameters();
 
     for(code_typet::parameterst::iterator
@@ -641,15 +633,9 @@
 
 /// Find any typedef names contained in the input type and store their
 /// declaration strings in typedef_map for eventual output.
-<<<<<<< HEAD
-/// \par parameters: type  Type to inspect for ID_C_typedef entry
-/// early Set to true to enforce that typedef is dumped before any function
-///   declarations or struct definitions
-=======
 /// \param type: type to inspect for ID_C_typedef entry
 /// \param early: set to true to enforce that typedef is dumped before any
 ///   function declarations or struct definitions
->>>>>>> 9e051771
 void dump_ct::collect_typedefs(const typet &type, bool early)
 {
   std::unordered_set<irep_idt, irep_id_hash> deps;
@@ -658,18 +644,11 @@
 
 /// Find any typedef names contained in the input type and store their
 /// declaration strings in typedef_map for eventual output.
-<<<<<<< HEAD
-/// \par parameters: type  Type to inspect for ID_C_typedef entry
-/// early Set to true to enforce that typedef is dumped before any function
-///   declarations or struct definitions
-/// dependencies Typedefs used in the declaration of a given typedef
-=======
 /// \param type: type to inspect for ID_C_typedef entry
 /// \param early: set to true to enforce that typedef is dumped before any
 ///   function declarations or struct definitions
 /// \param [out] dependencies: typedefs used in the declaration of a given
 ///   typedef
->>>>>>> 9e051771
 void dump_ct::collect_typedefs_rec(
   const typet &type,
   bool early,
@@ -745,11 +724,7 @@
   dependencies.insert(local_deps.begin(), local_deps.end());
 }
 
-<<<<<<< HEAD
-/// find all global typdefs in the symbol table and store them in typedef_types
-=======
 /// Find all global typdefs in the symbol table and store them in typedef_types
->>>>>>> 9e051771
 void dump_ct::gather_global_typedefs()
 {
   // sort the symbols first to ensure deterministic replacement in
@@ -779,13 +754,8 @@
   }
 }
 
-<<<<<<< HEAD
-/// print all typedefs that are not covered via typedef struct xyz { ... } name;
-/// \return os  output stream
-=======
 /// Print all typedefs that are not covered via typedef struct xyz { ... } name;
 /// \param [out] os: output stream
->>>>>>> 9e051771
 void dump_ct::dump_typedefs(std::ostream &os) const
 {
   // we need to compute a topological sort; we do so by picking all
