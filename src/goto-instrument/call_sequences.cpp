--- conflicted
+++ resolved
@@ -61,23 +61,16 @@
   }
   std::cout << '\n';
 }
-<<<<<<< HEAD
-void show_call_sequences(const goto_functionst &goto_functions)
+
+void show_call_sequences(const goto_modelt &goto_model)
 {
   // do per function
   // show the calls in the body of the specific function
-  forall_goto_functions(f_it, goto_functions)
-=======
-
-void show_call_sequences(const goto_modelt &goto_model)
-{
-  // do per function
 
   forall_goto_functions(f_it, goto_model.goto_functions)
->>>>>>> 0e708633
     show_call_sequences(f_it->first, f_it->second.body);
-
-}
+}
+
 class check_call_sequencet
 {
 public:
