--- conflicted
+++ resolved
@@ -51,11 +51,7 @@
     message.status() << "Removing body of " << identifier
                      << messaget::eom;
     entry->second.clear();
-<<<<<<< HEAD
-    goto_model.symbol_table.get_writeable(identifier)->get().value.make_nil();
-=======
     goto_model.symbol_table.get_writeable_ref(identifier).value.make_nil();
->>>>>>> 9e051771
   }
 }
 
