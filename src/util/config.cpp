--- conflicted
+++ resolved
@@ -1177,13 +1177,7 @@
     return;
 
   // set object_bits according to entry point language
-<<<<<<< HEAD
-  symbol_tablet::opt_const_symbol_reft maybe_symbol=
-    symbol_table.lookup(CPROVER_PREFIX "_start");
-  if(maybe_symbol)
-=======
   if(const auto maybe_symbol=symbol_table.lookup(CPROVER_PREFIX "_start"))
->>>>>>> 9e051771
   {
     const symbolt &entry_point_symbol=*maybe_symbol;
 
