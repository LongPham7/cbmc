--- conflicted
+++ resolved
@@ -61,24 +61,14 @@
   const char *p;
 };
 
-/*******************************************************************\
-
-Function: assign_parameter_names
-
-  Inputs: `ftype`: Function type whose parameters should be named
-          `name_prefix`: Prefix for parameter names, typically the
-            parent function's name.
-          `symbol_table`: Global symbol table
-
- Outputs: Assigns parameter names (side-effects on `ftype`) to
-          function stub parameters, which are initially nameless
-          as method conversion hasn't happened.
-          Also creates symbols in `symbol_table`.
-
- Purpose: See above
-
-\*******************************************************************/
-
+/// See above
+/// \par parameters: `ftype`: Function type whose parameters should be named
+/// `name_prefix`: Prefix for parameter names, typically the parent function's
+///   name.
+/// `symbol_table`: Global symbol table
+/// \return Assigns parameter names (side-effects on `ftype`) to function stub
+///   parameters, which are initially nameless as method conversion hasn't
+///   happened. Also creates symbols in `symbol_table`.
 void assign_parameter_names(
   code_typet &ftype,
   const irep_idt &name_prefix,
@@ -817,21 +807,11 @@
   }
 }
 
-<<<<<<< HEAD
-/*******************************************************************\
-
-Function: java_bytecode_convert_methodt::check_static_field_stub
-
-  Inputs: `se`: Symbol expression referring to a static field
-          `basename`: The static field's basename
-
- Outputs: Creates a symbol table entry for the static field if one
-          doesn't exist already.
-
- Purpose: See above
-
-\*******************************************************************/
-
+/// See above
+/// \par parameters: `se`: Symbol expression referring to a static field
+/// `basename`: The static field's basename
+/// \return Creates a symbol table entry for the static field if one doesn't
+///   exist already.
 void java_bytecode_convert_methodt::check_static_field_stub(
   const symbol_exprt &symbol_expr,
   const irep_idt &basename)
@@ -855,20 +835,11 @@
   }
 }
 
-/*******************************************************************\
-
-Function: java_bytecode_convert_methodt::class_needs_clinit
-
-  Inputs: classname: Class name
-
- Outputs: Returns true if the given class or one of its parents
-          has a static initializer
-
- Purpose: Determine whether a `new` or static access against `classname`
-          should be prefixed with a static initialization check.
-
-\*******************************************************************/
-
+/// Determine whether a `new` or static access against `classname` should be
+/// prefixed with a static initialization check.
+/// \param classname: Class name
+/// \return Returns true if the given class or one of its parents has a static
+///   initializer
 bool java_bytecode_convert_methodt::class_needs_clinit(
   const irep_idt &classname)
 {
@@ -906,22 +877,13 @@
   return false;
 }
 
-/*******************************************************************\
-
-Function: java_bytecode_convert_methodt::get_or_create_clinit_wrapper
-
-  Inputs: classname: Class name
-
- Outputs: Returns a symbol_exprt pointing to the given class' clinit
-          wrapper if one is required, or nil otherwise.
-
- Purpose: Create a ::clinit_wrapper the first time a static initializer
-          might be called. The wrapper method checks whether static init
-          has already taken place, calls the actual <clinit> method if
-          not, and initializes super-classes and interfaces.
-
-\*******************************************************************/
-
+/// Create a ::clinit_wrapper the first time a static initializer might be
+/// called. The wrapper method checks whether static init has already taken
+/// place, calls the actual <clinit> method if not, and initializes super-
+/// classes and interfaces.
+/// \param classname: Class name
+/// \return Returns a symbol_exprt pointing to the given class' clinit wrapper
+///   if one is required, or nil otherwise.
 exprt java_bytecode_convert_methodt::get_or_create_clinit_wrapper(
   const irep_idt &classname)
 {
@@ -997,21 +959,11 @@
   return wrapper_method_symbol.symbol_expr();
 }
 
-/*******************************************************************\
-
-Function: java_bytecode_convert_methodt::get_clinit_call
-
-  Inputs: classname: Class name
-
- Outputs: Returns a function call to the given class' static initializer
-          wrapper if one is needed, or a skip instruction otherwise.
-
- Purpose: Each static access to classname should be prefixed with a check
-          for necessary static init; this returns a call implementing
-          that check.
-
-\*******************************************************************/
-
+/// Each static access to classname should be prefixed with a check for
+/// necessary static init; this returns a call implementing that check.
+/// \param classname: Class name
+/// \return Returns a function call to the given class' static initializer
+///   wrapper if one is needed, or a skip instruction otherwise.
 codet java_bytecode_convert_methodt::get_clinit_call(
   const irep_idt &classname)
 {
@@ -1023,20 +975,6 @@
   return ret;
 }
 
-/*******************************************************************\
-
-Function: get_bytecode_type_width
-
-  Inputs:
-
- Outputs:
-
- Purpose:
-
-\*******************************************************************/
-
-=======
->>>>>>> e9349f87
 static unsigned get_bytecode_type_width(const typet &ty)
 {
   if(ty.id()==ID_pointer)
