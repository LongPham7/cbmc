/*******************************************************************\

Module: Interpreter for GOTO Programs

Author: Daniel Kroening, kroening@kroening.com

\*******************************************************************/

/// \file
/// Interpreter for GOTO Programs

#include "interpreter.h"

#include <cctype>
#include <cstdio>
#include <iostream>
#include <fstream>
#include <algorithm>
#include <string.h>

#include <util/invariant.h>
#include <util/std_types.h>
#include <util/symbol_table.h>
#include <util/ieee_float.h>
#include <util/fixedbv.h>
#include <util/std_expr.h>
#include <util/message.h>
#include <json/json_parser.h>

#include "interpreter_class.h"
#include "remove_returns.h"

const size_t interpretert::npos=std::numeric_limits<size_t>::max();

void interpretert::operator()()
{
  status() << "0- Initialize:" << eom;
  initialize(true);
  try
  {
    status() << "Type h for help\n" << eom;

    while(!done)
      command();

    status() << total_steps << "- Program End.\n" << eom;
  }
  catch (const char *e)
  {
    error() << e << "\n" << eom;
  }

  while(!done)
    command();
}

/// Initializes the memory map of the interpreter and [optionally] runs up to
/// the entry point (thus doing the cprover initialization)
void interpretert::initialize(bool init)
{
  build_memory_map();

  total_steps=0;
  const goto_functionst::function_mapt::const_iterator
    main_it=goto_functions.function_map.find(goto_functionst::entry_point());

  if(main_it==goto_functions.function_map.end())
    throw "main not found";

  const goto_functionst::goto_functiont &goto_function=main_it->second;

  if(!goto_function.body_available())
    throw "main has no body";

  pc=goto_function.body.instructions.begin();
  function=main_it;

  done=false;
  if(init)
  {
    stack_depth=call_stack.size()+1;
    show_state();
    step();
    while(!done && (stack_depth<=call_stack.size()) && (stack_depth!=npos))
    {
      show_state();
      step();
    }
    while(!done && (call_stack.size()==0))
    {
      show_state();
      step();
    }
    clear_input_flags();
    input_vars.clear();
  }
}

/// displays the current position of the pc and corresponding code
void interpretert::show_state()
{
  if(!show)
    return;
  status() << "\n"
           << total_steps+1
           << " ----------------------------------------------------\n";

  if(pc==function->second.body.instructions.end())
  {
    status() << "End of function `" << function->first << "'\n";
  }
  else
    function->second.body.output_instruction(
      ns,
      function->first,
      status(),
      *pc);

  status() << eom;
}

/// reads a user command and executes it.
void interpretert::command()
{
  #define BUFSIZE 100
  char command[BUFSIZE];
  if(fgets(command, BUFSIZE-1, stdin)==nullptr)
  {
    done=true;
    return;
  }

  char ch=tolower(command[0]);
  if(ch=='q')
    done=true;
  else if(ch=='h')
  {
    status()
      << "Interpreter help\n"
      << "h: display this menu\n"
      << "j: output json trace\n"
      << "m: output memory dump\n"
      << "o: output goto trace\n"
      << "q: quit\n"
      << "r: run until completion\n"
      << "s#: step a number of instructions\n"
      << "sa: step across a function\n"
      << "so: step out of a function\n"
      << eom;
  }
  else if(ch=='j')
  {
    jsont json_steps;
    convert(ns, steps, json_steps);
    ch=tolower(command[1]);
    if(ch==' ')
    {
      std::ofstream file;
      file.open(command+2);
      if(file.is_open())
      {
        json_steps.output(file);
        file.close();
        return;
      }
    }
    json_steps.output(result());
  }
  else if(ch=='m')
  {
    ch=tolower(command[1]);
    print_memory(ch=='i');
  }
  else if(ch=='o')
  {
    ch=tolower(command[1]);
    if(ch==' ')
    {
      std::ofstream file;
      file.open(command+2);
      if(file.is_open())
      {
        steps.output(ns, file);
        file.close();
        return;
      }
    }
    steps.output(ns, result());
  }
  else if(ch=='r')
  {
    ch=tolower(command[1]);
    initialize(ch!='0');
  }
  else if((ch=='s') || (ch==0))
  {
    num_steps=1;
    stack_depth=npos;
    ch=tolower(command[1]);
    if(ch=='e')
      num_steps=npos;
    else if(ch=='o')
      stack_depth=call_stack.size();
    else if(ch=='a')
      stack_depth=call_stack.size()+1;
    else
    {
      num_steps=atoi(command+1);
      if(num_steps==0)
        num_steps=1;
    }
    while(!done && ((num_steps==npos) || ((num_steps--)>0)))
    {
      step();
      show_state();
    }
    while(!done && (stack_depth<=call_stack.size()) && (stack_depth!=npos))
    {
      step();
      show_state();
    }
    return;
  }
  show_state();
}

/// executes a single step and updates the program counter
void interpretert::step()
{
  total_steps++;
  if(pc==function->second.body.instructions.end())
  {
    if(call_stack.empty())
      done=true;
    else
    {
      pc=call_stack.top().return_pc;
      function=call_stack.top().return_function;
      // TODO: this increases memory size quite quickly.
      // Should check alternatives
      call_stack.pop();
    }

    return;
  }

  next_pc=pc;
  next_pc++;

  steps.add_step(goto_trace_stept());
  goto_trace_stept &trace_step=steps.get_last_step();
  trace_step.thread_nr=thread_id;
  trace_step.pc=pc;
  switch(pc->type)
  {
  case GOTO:
    trace_step.type=goto_trace_stept::typet::GOTO;
    execute_goto();
    break;

  case ASSUME:
    trace_step.type=goto_trace_stept::typet::ASSUME;
    execute_assume();
    break;

  case ASSERT:
    trace_step.type=goto_trace_stept::typet::ASSERT;
    execute_assert();
    break;

  case OTHER:
    execute_other();
    break;

  case DECL:
    trace_step.type=goto_trace_stept::typet::DECL;
    execute_decl();
    break;

  case SKIP:
  case LOCATION:
    trace_step.type=goto_trace_stept::typet::LOCATION;
    break;
  case END_FUNCTION:
    trace_step.type=goto_trace_stept::typet::FUNCTION_RETURN;
    break;

  case RETURN:
    trace_step.type=goto_trace_stept::typet::FUNCTION_RETURN;
    if(call_stack.empty())
      throw "RETURN without call"; // NOLINT(readability/throw)

    if(pc->code.operands().size()==1 &&
       call_stack.top().return_value_address!=0)
    {
      mp_vectort rhs;
      evaluate(pc->code.op0(), rhs);
      assign(call_stack.top().return_value_address, rhs);
    }

    next_pc=function->second.body.instructions.end();
    break;

  case ASSIGN:
    trace_step.type=goto_trace_stept::typet::ASSIGNMENT;
    execute_assign();
    break;

  case FUNCTION_CALL:
    trace_step.type=goto_trace_stept::typet::FUNCTION_CALL;
    execute_function_call();
    break;

  case START_THREAD:
    trace_step.type=goto_trace_stept::typet::SPAWN;
    throw "START_THREAD not yet implemented"; // NOLINT(readability/throw)

  case END_THREAD:
    throw "END_THREAD not yet implemented"; // NOLINT(readability/throw)
    break;

  case ATOMIC_BEGIN:
    trace_step.type=goto_trace_stept::typet::ATOMIC_BEGIN;
    throw "ATOMIC_BEGIN not yet implemented"; // NOLINT(readability/throw)

  case ATOMIC_END:
    trace_step.type=goto_trace_stept::typet::ATOMIC_END;
    throw "ATOMIC_END not yet implemented"; // NOLINT(readability/throw)

  case DEAD:
    trace_step.type=goto_trace_stept::typet::DEAD;
    break;
  case THROW:
    trace_step.type=goto_trace_stept::typet::GOTO;
    while(!done && (pc->type!=CATCH))
    {
      if(pc==function->second.body.instructions.end())
      {
        if(call_stack.empty())
          done=true;
        else
        {
          pc=call_stack.top().return_pc;
          function=call_stack.top().return_function;
          call_stack.pop();
        }
      }
      else
      {
        next_pc=pc;
        next_pc++;
      }
    }
    break;
  case CATCH:
    break;
  default:
    throw "encountered instruction with undefined instruction type";
  }
  pc=next_pc;
}

/// executes a goto instruction
void interpretert::execute_goto()
{
  if(evaluate_boolean(pc->guard))
  {
    if(pc->targets.empty())
      throw "taken goto without target";

    if(pc->targets.size()>=2)
      throw "non-deterministic goto encountered";

    next_pc=pc->targets.front();
  }
}

/// executes side effects of 'other' instructions
void interpretert::execute_other()
{
  const irep_idt &statement=pc->code.get_statement();
  if(statement==ID_expression)
  {
    DATA_INVARIANT(
      pc->code.operands().size()==1,
      "expression statement expected to have one operand");
    mp_vectort rhs;
    evaluate(pc->code.op0(), rhs);
  }
  else if(statement==ID_array_set)
  {
    mp_vectort tmp, rhs;
    evaluate(pc->code.op1(), tmp);
    mp_integer address=evaluate_address(pc->code.op0());
    size_t size=get_size(pc->code.op0().type());
    while(rhs.size()<size) rhs.insert(rhs.end(), tmp.begin(), tmp.end());
    if(size!=rhs.size())
      error() << "!! failed to obtain rhs (" << rhs.size() << " vs. "
              << size << ")\n" << eom;
    else
    {
      assign(address, rhs);
    }
  }
  else if(statement==ID_output)
  {
    return;
  }
  else
    throw "unexpected OTHER statement: "+id2string(statement);
}

void interpretert::execute_decl()
{
  PRECONDITION(pc->code.get_statement()==ID_decl);
}

/// retrieves the member at offset
/// \par parameters: an object and a memory offset
struct_typet::componentt interpretert::get_component(
  const irep_idt &object,
  unsigned offset)
{
  const symbolt &symbol=ns.lookup(object);
  const typet real_type=ns.follow(symbol.type);
  if(real_type.id()!=ID_struct)
    throw "request for member of non-struct";

  const struct_typet &struct_type=to_struct_type(real_type);
  const struct_typet::componentst &components=struct_type.components();

  for(const auto &c : components)
  {
    if(offset<=0)
      return c;

    offset-=get_size(c.type());
  }

  throw "access out of struct bounds";
}

/// returns the type object corresponding to id
typet interpretert::get_type(const irep_idt &id) const
{
  dynamic_typest::const_iterator it=dynamic_types.find(id);
  if(it==dynamic_types.end())
<<<<<<< HEAD
    return symbol_table.lookup(id)->get().type;
=======
    return symbol_table.lookup_ref(id).type;
>>>>>>> 9e051771
  return it->second;
}

/// retrives the constant value at memory location offset as an object of type
/// type
exprt interpretert::get_value(
  const typet &type,
  std::size_t offset,
  bool use_non_det)
{
  const typet real_type=ns.follow(type);
  if(real_type.id()==ID_struct)
  {
    exprt result=struct_exprt(real_type);
    const struct_typet &struct_type=to_struct_type(real_type);
    const struct_typet::componentst &components=struct_type.components();

    // Retrieve the values for the individual members
    result.reserve_operands(components.size());
    for(struct_typet::componentst::const_iterator it=components.begin();
        it!=components.end(); it++)
    {
      size_t size=get_size(it->type());
      const exprt operand=get_value(it->type(), offset);
      offset+=size;
      result.copy_to_operands(operand);
    }
    return result;
  }
  else if(real_type.id()==ID_array)
  {
    // Get size of array
    exprt result=array_exprt(to_array_type(real_type));
    const exprt &size_expr=static_cast<const exprt &>(type.find(ID_size));
    size_t subtype_size=get_size(type.subtype());
    std::size_t count;
    if(size_expr.id()!=ID_constant)
    {
      count=base_address_to_actual_size(offset)/subtype_size;
    }
    else
    {
      mp_integer mp_count;
      to_integer(size_expr, mp_count);
      count=integer2size_t(mp_count);
    }

    // Retrieve the value for each member in the array
    result.reserve_operands(count);
    for(unsigned i=0; i<count; i++)
    {
      const exprt operand=get_value(
        type.subtype(),
        offset+i*subtype_size);
      result.copy_to_operands(operand);
    }
    return result;
  }
  if(use_non_det &&
     memory[offset].initialized!=
     memory_cellt::initializedt::WRITTEN_BEFORE_READ)
    return side_effect_expr_nondett(type);
  mp_vectort rhs;
  rhs.push_back(memory[offset].value);
  return get_value(type, rhs);
}

/// returns the value at offset in the form of type given a memory buffer rhs
/// which is typically a structured type
exprt interpretert::get_value(
  const typet &type,
  mp_vectort &rhs,
  std::size_t offset)
{
  const typet real_type=ns.follow(type);
  PRECONDITION(!rhs.empty());

  if(real_type.id()==ID_struct)
  {
    exprt result=struct_exprt(real_type);
    const struct_typet &struct_type=to_struct_type(real_type);
    const struct_typet::componentst &components=struct_type.components();

    // Retrieve the values for the individual members
    result.reserve_operands(components.size());
    for(const struct_union_typet::componentt &expr : components)
    {
      size_t size=get_size(expr.type());
      const exprt operand=get_value(expr.type(), rhs, offset);
      offset+=size;
      result.copy_to_operands(operand);
    }
    return result;
  }
  else if(real_type.id()==ID_array)
  {
    exprt result(ID_constant, type);
    const exprt &size_expr=static_cast<const exprt &>(type.find(ID_size));

    // Get size of array
    size_t subtype_size=get_size(type.subtype());
    unsigned count;
    if(unbounded_size(type))
    {
      count=base_address_to_actual_size(offset)/subtype_size;
    }
    else
    {
      mp_integer mp_count;
      to_integer(size_expr, mp_count);
      count=integer2unsigned(mp_count);
    }

    // Retrieve the value for each member in the array
    result.reserve_operands(count);
    for(unsigned i=0; i<count; i++)
    {
      const exprt operand=get_value(type.subtype(), rhs,
          offset+i*subtype_size);
      result.copy_to_operands(operand);
    }
    return result;
  }
  else if(real_type.id()==ID_floatbv)
  {
    ieee_floatt f(to_floatbv_type(type));
    f.unpack(rhs[offset]);
    return f.to_expr();
  }
  else if(real_type.id()==ID_fixedbv)
  {
    fixedbvt f;
    f.from_integer(rhs[offset]);
    return f.to_expr();
  }
  else if(real_type.id()==ID_bool)
  {
    if(rhs[offset]!=0)
      return true_exprt();
    else
      false_exprt();
  }
  else if(real_type.id()==ID_c_bool)
  {
    return from_integer(rhs[offset]!=0?1:0, type);
  }
  else if((real_type.id()==ID_pointer) || (real_type.id()==ID_address_of))
  {
    if(rhs[offset]==0)
    {
      // NULL pointer
      constant_exprt result(type);
      result.set_value(ID_NULL);
      return result;
    }

    if(rhs[offset]<memory.size())
    {
      // We want the symbol pointed to
      std::size_t address=integer2size_t(rhs[offset]);
      irep_idt identifier=address_to_identifier(address);
      size_t offset=address_to_offset(address);
      const typet type=get_type(identifier);
      exprt symbol_expr(ID_symbol, type);
      symbol_expr.set(ID_identifier, identifier);

      if(offset==0)
        return address_of_exprt(symbol_expr);

      if(ns.follow(type).id()==ID_struct)
      {
        const auto c=get_component(identifier, offset);
        member_exprt member_expr(symbol_expr, c);
        return address_of_exprt(member_expr);
      }

      index_exprt index_expr(
        symbol_expr,
        from_integer(offset, integer_typet()));

      return index_expr;
    }

    error() << "interpreter: invalid pointer " << rhs[offset]
            << " > object count " << memory.size() << eom;
    throw "interpreter: reading from invalid pointer";
  }
  else if(real_type.id()==ID_string)
  {
    // Strings are currently encoded by their irep_idt ID.
    return constant_exprt(
      irep_idt::make_from_table_index(rhs[offset].to_long()),
      type);
  }
  // Retrieve value of basic data type
  return from_integer(rhs[offset], type);
}

/// executes the assign statement at the current pc value
void interpretert::execute_assign()
{
  const code_assignt &code_assign=
    to_code_assign(pc->code);

  mp_vectort rhs;
  evaluate(code_assign.rhs(), rhs);

  if(!rhs.empty())
  {
    mp_integer address=evaluate_address(code_assign.lhs());
    size_t size=get_size(code_assign.lhs().type());

    if(size!=rhs.size())
      error() << "!! failed to obtain rhs ("
              << rhs.size() << " vs. "
              << size << ")\n"
              << eom;
    else
    {
      goto_trace_stept &trace_step=steps.get_last_step();
      assign(address, rhs);
      trace_step.full_lhs=code_assign.lhs();

      // TODO: need to look at other cases on ssa_exprt
      // (dereference should be handled on ssa)
      if(ssa_exprt::can_build_identifier(trace_step.full_lhs))
      {
        trace_step.lhs_object=ssa_exprt(trace_step.full_lhs);
      }
      trace_step.full_lhs_value=get_value(trace_step.full_lhs.type(), rhs);
      trace_step.lhs_object_value=trace_step.full_lhs_value;
    }
  }
  else if(code_assign.rhs().id()==ID_side_effect)
  {
    side_effect_exprt side_effect=to_side_effect_expr(code_assign.rhs());
    if(side_effect.get_statement()==ID_nondet)
    {
      unsigned address=integer2unsigned(evaluate_address(code_assign.lhs()));
      size_t size=get_size(code_assign.lhs().type());
      for(size_t i=0; i<size; i++)
      {
        memory[address+i].initialized=
          memory_cellt::initializedt::READ_BEFORE_WRITTEN;
      }
    }
  }
}

/// sets the memory at address with the given rhs value (up to sizeof(rhs))
void interpretert::assign(
  const mp_integer &address,
  const mp_vectort &rhs)
{
  for(size_t i=0; i<rhs.size(); i++)
  {
    if((address+i)<memory.size())
    {
      std::size_t address_val=integer2size_t(address+i);
      memory_cellt &cell=memory[address_val];
      if(show)
      {
        status() << total_steps << " ** assigning "
                 << address_to_identifier(address_val) << "["
                 << address_to_offset(address_val) << "]:=" << rhs[i]
                 << "\n" << eom;
      }
      cell.value=rhs[i];
      if(cell.initialized==memory_cellt::initializedt::UNKNOWN)
        cell.initialized=memory_cellt::initializedt::WRITTEN_BEFORE_READ;
    }
  }
}

void interpretert::execute_assume()
{
  if(!evaluate_boolean(pc->guard))
    throw "assumption failed";
}

void interpretert::execute_assert()
{
  if(!evaluate_boolean(pc->guard))
  {
    if((target_assert==pc) || stop_on_assertion)
      throw "program assertion reached";
    else if(show)
      error() << "assertion failed at " << pc->location_number
              << "\n" << eom;
  }
}

void interpretert::execute_function_call()
{
  const code_function_callt &function_call=
    to_code_function_call(pc->code);

  // function to be called
  mp_integer a=evaluate_address(function_call.function());

  if(a==0)
    throw "function call to NULL";
  else if(a>=memory.size())
    throw "out-of-range function call";

  // Retrieve the empty last trace step struct we pushed for this step
  // of the interpreter run to fill it with the corresponding data
  goto_trace_stept &trace_step=steps.get_last_step();
  std::size_t address=integer2size_t(a);
#if 0
  const memory_cellt &cell=memory[address];
#endif
  const irep_idt &identifier=address_to_identifier(address);
  trace_step.identifier=identifier;

  const goto_functionst::function_mapt::const_iterator f_it=
    goto_functions.function_map.find(identifier);

  if(f_it==goto_functions.function_map.end())
    throw "failed to find function "+id2string(identifier);

  // return value
  mp_integer return_value_address;

  if(function_call.lhs().is_not_nil())
    return_value_address=
      evaluate_address(function_call.lhs());
  else
    return_value_address=0;

  // values of the arguments
  std::vector<mp_vectort> argument_values;

  argument_values.resize(function_call.arguments().size());

  for(std::size_t i=0; i<function_call.arguments().size(); i++)
    evaluate(function_call.arguments()[i], argument_values[i]);

  // do the call

  if(f_it->second.body_available())
  {
    call_stack.push(stack_framet());
    stack_framet &frame=call_stack.top();

    frame.return_pc=next_pc;
    frame.return_function=function;
    frame.old_stack_pointer=stack_pointer;
    frame.return_value_address=return_value_address;

    // local variables
    std::set<irep_idt> locals;
    get_local_identifiers(f_it->second, locals);

    for(const auto &id : locals)
    {
      const symbolt &symbol=ns.lookup(id);
      frame.local_map[id]=integer2unsigned(build_memory_map(id, symbol.type));
    }

    // assign the arguments
    const code_typet::parameterst &parameters=
      to_code_type(f_it->second.type).parameters();

    if(argument_values.size()<parameters.size())
      throw "not enough arguments";

    for(size_t i=0; i<parameters.size(); i++)
    {
      const code_typet::parametert &a=parameters[i];
      exprt symbol_expr(ID_symbol, a.type());
      symbol_expr.set(ID_identifier, a.get_identifier());
      assign(evaluate_address(symbol_expr), argument_values[i]);
    }

    // set up new pc
    function=f_it;
    next_pc=f_it->second.body.instructions.begin();
  }
  else
  {
    list_input_varst::iterator it=
        function_input_vars.find(function_call.function().get(ID_identifier));
    if(it!=function_input_vars.end())
    {
      mp_vectort value;
      PRECONDITION(!it->second.empty());
      PRECONDITION(!it->second.front().return_assignments.empty());
      evaluate(it->second.front().return_assignments.back().value, value);
      if(return_value_address>0)
      {
        assign(return_value_address, value);
      }
      it->second.pop_front();
      return;
    }
    if(show)
      error() << "no body for "+id2string(identifier) << eom;
  }
}

/// Creates a memory map of all static symbols in the program
void interpretert::build_memory_map()
{
  // put in a dummy for NULL
  memory.resize(1);
  inverse_memory_map[0]="NULL-OBJECT";

  num_dynamic_objects=0;
  dynamic_types.clear();

  // now do regular static symbols
  for(const auto &s : symbol_table.symbols)
    build_memory_map(s.second);

  // for the locals
  stack_pointer=memory.size();
}

void interpretert::build_memory_map(const symbolt &symbol)
{
  size_t size=0;

  if(symbol.type.id()==ID_code)
  {
    size=1;
  }
  else if(symbol.is_static_lifetime)
  {
    size=get_size(symbol.type);
  }

  if(size!=0)
  {
    std::size_t address=memory.size();
    memory.resize(address+size);
    memory_map[symbol.name]=address;
    inverse_memory_map[address]=symbol.name;
  }
}

/// turns a variable length array type into a fixed array type
typet interpretert::concretize_type(const typet &type)
{
  if(type.id()==ID_array)
  {
    const exprt &size_expr=static_cast<const exprt &>(type.find(ID_size));
    mp_vectort computed_size;
    evaluate(size_expr, computed_size);
    if(computed_size.size()==1 &&
       computed_size[0]>=0)
    {
      result() << "Concretized array with size " << computed_size[0]
               << eom;
      return
        array_typet(
          type.subtype(),
          from_integer(computed_size[0], integer_typet()));
    }
    else
    {
      warning() << "Failed to concretize variable array" << eom;
    }
  }
  return type;
}

/// Populates dynamic entries of the memory map
/// \return Updates the memory map to include variable id if it does not exist
mp_integer interpretert::build_memory_map(
  const irep_idt &id,
  const typet &type)
{
  typet alloc_type=concretize_type(type);
  size_t size=get_size(alloc_type);
  auto it=dynamic_types.find(id);

  if(it!=dynamic_types.end())
  {
    std::size_t address=memory_map[id];
    std::size_t current_size=base_address_to_alloc_size(address);
    // current size <= size already recorded
    if(size<=current_size)
      return memory_map[id];
  }

  // The current size is bigger then the one previously recorded
  // in the memory map

  if(size==0)
    size=1; // This is a hack to create existence

  std::size_t address=memory.size();
  memory.resize(address+size);
  memory_map[id]=address;
  inverse_memory_map[address]=id;
  dynamic_types.insert(std::pair<const irep_idt, typet>(id, alloc_type));

  return address;
}

bool interpretert::unbounded_size(const typet &type)
{
  if(type.id()==ID_array)
  {
    const exprt &size=to_array_type(type).size();
    if(size.id()==ID_infinity)
      return true;
    return unbounded_size(type.subtype());
  }
  else if(type.id()==ID_struct)
  {
    const auto &st=to_struct_type(type);
    if(st.components().empty())
      return false;
    return unbounded_size(st.components().back().type());
  }
  return false;
}

/// Retrieves the actual size of the provided structured type. Unbounded objects
/// get allocated 2^32 address space each (of a 2^64 sized space).
/// \param type: a structured type
/// \return Size of the given type
size_t interpretert::get_size(const typet &type)
{
  if(unbounded_size(type))
    return 2ULL << 32ULL;

  if(type.id()==ID_struct)
  {
    const struct_typet::componentst &components=
      to_struct_type(type).components();

    unsigned sum=0;

    for(const auto &comp : components)
    {
      const typet &sub_type=comp.type();

      if(sub_type.id()!=ID_code)
        sum+=get_size(sub_type);
    }

    return sum;
  }
  else if(type.id()==ID_union)
  {
    const union_typet::componentst &components=
      to_union_type(type).components();

    size_t max_size=0;

    for(const auto &comp : components)
    {
      const typet &sub_type=comp.type();

      if(sub_type.id()!=ID_code)
        max_size=std::max(max_size, get_size(sub_type));
    }

    return max_size;
  }
  else if(type.id()==ID_array)
  {
    const exprt &size_expr=static_cast<const exprt &>(type.find(ID_size));

    size_t subtype_size=get_size(type.subtype());

    mp_vectort i;
    evaluate(size_expr, i);
    if(i.size()==1)
    {
      // Go via the binary representation to reproduce any
      // overflow behaviour.
      exprt size_const=from_integer(i[0], size_expr.type());
      mp_integer size_mp;
      bool ret=to_integer(size_const, size_mp);
      CHECK_RETURN(!ret);
      return subtype_size*integer2unsigned(size_mp);
    }
    return subtype_size;
  }
  else if(type.id()==ID_symbol)
  {
    return get_size(ns.follow(type));
  }
  return 1;
}

exprt interpretert::get_value(const irep_idt &id)
{
  // The dynamic type and the static symbol type may differ for VLAs,
  // where the symbol carries a size expression and the dynamic type
  // registry contains its actual length.
  auto findit=dynamic_types.find(id);
  typet get_type;
  if(findit!=dynamic_types.end())
    get_type=findit->second;
  else
<<<<<<< HEAD
    get_type=symbol_table.lookup(id)->get().type;
=======
    get_type=symbol_table.lookup_ref(id).type;
>>>>>>> 9e051771

  symbol_exprt symbol_expr(id, get_type);
  mp_integer whole_lhs_object_address=evaluate_address(symbol_expr);

  return get_value(get_type, integer2size_t(whole_lhs_object_address));
}

/// Prints the current state of the memory map Since messaget mdofifies class
/// members, print functions are nonconst
void interpretert::print_memory(bool input_flags)
{
  for(const auto &cell_address : memory)
  {
    std::size_t i=cell_address.first;
    const memory_cellt &cell=cell_address.second;
    const auto identifier=address_to_identifier(i);
    const auto offset=address_to_offset(i);
    debug() << identifier << "[" << offset << "]"
            << "=" << cell.value << eom;
    if(input_flags)
      debug() << "(" << static_cast<int>(cell.initialized) << ")"
              << eom;
    debug() << eom;
  }
}

void interpreter(
  const goto_modelt &goto_model,
  message_handlert &message_handler)
{
  interpretert interpreter(
    goto_model.symbol_table,
    goto_model.goto_functions,
    message_handler);
  interpreter();
}
<|MERGE_RESOLUTION|>--- conflicted
+++ resolved
@@ -445,11 +445,7 @@
 {
   dynamic_typest::const_iterator it=dynamic_types.find(id);
   if(it==dynamic_types.end())
-<<<<<<< HEAD
-    return symbol_table.lookup(id)->get().type;
-=======
     return symbol_table.lookup_ref(id).type;
->>>>>>> 9e051771
   return it->second;
 }
 
@@ -1050,11 +1046,7 @@
   if(findit!=dynamic_types.end())
     get_type=findit->second;
   else
-<<<<<<< HEAD
-    get_type=symbol_table.lookup(id)->get().type;
-=======
     get_type=symbol_table.lookup_ref(id).type;
->>>>>>> 9e051771
 
   symbol_exprt symbol_expr(id, get_type);
   mp_integer whole_lhs_object_address=evaluate_address(symbol_expr);
@@ -1090,4 +1082,4 @@
     goto_model.goto_functions,
     message_handler);
   interpreter();
-}
+}