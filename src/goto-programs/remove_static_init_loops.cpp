/*******************************************************************\

Module: Unwind loops in static initializers

Author: Daniel Kroening, kroening@kroening.com

\*******************************************************************/

/// \file
/// Unwind loops in static initializers

#include "remove_static_init_loops.h"
#include "goto_model.h"

#include <algorithm>

#include <util/suffix.h>
#include <util/string2int.h>

class remove_static_init_loopst
{
public:
  explicit remove_static_init_loopst(
    const symbol_tablet &_symbol_table):
    symbol_table(_symbol_table)
    {}

  void unwind_enum_static(
    const goto_functionst &goto_functions,
    optionst &options,
    message_handlert &);
protected:
  const symbol_tablet &symbol_table;
};

/// unwind static initialization loops of Java enums as far as the enum has
/// elements, thus flattening them completely
/// \par parameters: goto_functions and options
/// \return side effect is adding <clinit> loops to unwindset
void remove_static_init_loopst::unwind_enum_static(
  const goto_functionst &goto_functions,
  optionst &options,
  message_handlert &msg)
{
  size_t unwind_max=0;
  messaget message;
  message.set_message_handler(msg);
  forall_goto_functions(f, goto_functions)
  {
    auto &p=f->second.body;
    for(const auto &ins : p.instructions)
    {
      // is this a loop?
      if(ins.is_backwards_goto())
      {
        size_t loop_id=ins.loop_number;
        const std::string java_clinit="<clinit>:()V";
        const std::string &fname=id2string(ins.function);
        size_t class_prefix_length=fname.find_last_of('.');
        // is the function symbol in the symbol table?
<<<<<<< HEAD
        symbol_tablet::opt_const_symbol_reft maybe_symbol=
          symbol_table.lookup(ins.function);
=======
        const auto maybe_symbol=symbol_table.lookup(ins.function);
>>>>>>> 9e051771
        if(!maybe_symbol)
        {
          message.warning() << "function `" << id2string(ins.function)
                            << "` is not in symbol table" << messaget::eom;
          continue;
        }
        // is Java function and static init?
        const symbolt &function_name=*maybe_symbol;
        if(!(function_name.mode==ID_java && has_suffix(fname, java_clinit)))
          continue;
        assert(
          class_prefix_length!=std::string::npos &&
          "could not identify class name");
        const std::string &classname=fname.substr(0, class_prefix_length);
        const symbolt &class_symbol=*symbol_table.lookup(classname);
        const class_typet &class_type=to_class_type(class_symbol.type);
        size_t unwinds=class_type.get_size_t(ID_java_enum_static_unwind);

        unwind_max=std::max(unwind_max, unwinds);
        if(unwinds>0)
        {
          const std::string &set=options.get_option("unwindset");
          std::string newset;
          if(set!="")
            newset=",";
          newset+=
            id2string(ins.function)+"."+std::to_string(loop_id)+":"+
            std::to_string(unwinds);
          options.set_option("unwindset", set+newset);
        }
      }
    }
  }
  const std::string &vla_length=options.get_option("java-max-vla-length");
  if(!vla_length.empty())
  {
    size_t max_vla_length=safe_string2unsigned(vla_length);
    if(max_vla_length<unwind_max)
      throw "cannot unwind <clinit> due to insufficient max vla length";
  }
}

/// this is the entry point for the removal of loops in static initialization
/// code of Java enums
/// \par parameters: symbol table, goto_functions and options
/// \return side effect is adding <clinit> loops to unwindset
void remove_static_init_loops(
  const goto_modelt &goto_model,
  optionst &options,
  message_handlert &msg)
{
  remove_static_init_loops(
    goto_model.symbol_table,
    goto_model.goto_functions,
    options,
    msg);
}

void remove_static_init_loops(
  const symbol_tablet &symbol_table,
  const goto_functionst &goto_functions,
  optionst &options,
  message_handlert &msg)
{
  remove_static_init_loopst remove_loops(symbol_table);
  remove_loops.unwind_enum_static(goto_functions, options, msg);
}<|MERGE_RESOLUTION|>--- conflicted
+++ resolved
@@ -58,12 +58,7 @@
         const std::string &fname=id2string(ins.function);
         size_t class_prefix_length=fname.find_last_of('.');
         // is the function symbol in the symbol table?
-<<<<<<< HEAD
-        symbol_tablet::opt_const_symbol_reft maybe_symbol=
-          symbol_table.lookup(ins.function);
-=======
         const auto maybe_symbol=symbol_table.lookup(ins.function);
->>>>>>> 9e051771
         if(!maybe_symbol)
         {
           message.warning() << "function `" << id2string(ins.function)
