/*******************************************************************\

Module:

Author: Daniel Kroening, kroening@kroening.com

\*******************************************************************/

#include "arrays.h"

#include <iostream>

#include <langapi/language_util.h>

#include <util/std_expr.h>
#include <util/std_types.h>
#include <util/arith_tools.h>
#include <util/base_type.h>
#include <util/namespace.h>

#include <solvers/prop/prop.h>

arrayst::arrayst(
  const namespacet &_ns,
  propt &_prop):equalityt(_ns, _prop)
{
  lazy_arrays = false;        // will be set to true when --refine is used
  incremental_cache = false;  // for incremental solving
}

void arrayst::record_array_index(const index_exprt &index)
{
  // we are not allowed to put the index directly in the
  //   entry for the root of the equivalence class
  //   because this map is accessed during building the error trace
  std::size_t number=arrays.number(index.array());
  index_map[number].insert(index.index());
  update_indices.insert(number);
}

literalt arrayst::record_array_equality(
  const equal_exprt &equality)
{
  const exprt &op0=equality.op0();
  const exprt &op1=equality.op1();

  // check types
  if(!base_type_eq(op0.type(), op1.type(), ns))
  {
    prop.error() << equality.pretty() << messaget::eom;
    DATA_INVARIANT(false, "record_array_equality got equality without matching types");
  }

  DATA_INVARIANT(
    ns.follow(op0.type()).id()==ID_array,
    "record_array_equality parameter should be array-typed");

  array_equalities.push_back(array_equalityt());

  array_equalities.back().f1=op0;
  array_equalities.back().f2=op1;
  array_equalities.back().l=SUB::equality(op0, op1);

  arrays.make_union(op0, op1);
  collect_arrays(op0);
  collect_arrays(op1);

  return array_equalities.back().l;
}

void arrayst::collect_indices()
{
  for(std::size_t i=0; i<arrays.size(); i++)
  {
    collect_indices(arrays[i]);
  }
}

void arrayst::collect_indices(const exprt &expr)
{
  if(expr.id()!=ID_index)
  {
    forall_operands(op, expr) collect_indices(*op);
  }
  else
  {
    const index_exprt &e = to_index_expr(expr);
    collect_indices(e.index()); // necessary?

    const typet &array_op_type=ns.follow(e.array().type());

    if(array_op_type.id()==ID_array)
    {
      const array_typet &array_type=
        to_array_type(array_op_type);

      if(is_unbounded_array(array_type))
      {
        record_array_index(e);
      }
    }
  }
}

void arrayst::collect_arrays(const exprt &a)
{
  const array_typet &array_type=
    to_array_type(ns.follow(a.type()));

  if(a.id()==ID_with)
  {
<<<<<<< HEAD
    DATA_INVARIANT(
      a.operands().size()==3,
      "with expected to have three operands");
=======
    const with_exprt &with_expr=to_with_expr(a);
>>>>>>> d0234987

    // check types
    if(!base_type_eq(array_type, with_expr.old().type(), ns))
    {
      prop.error() << a.pretty() << messaget::eom;
      DATA_INVARIANT(false, "collect_arrays got 'with' without matching types");
    }

    arrays.make_union(a, with_expr.old());
    collect_arrays(with_expr.old());

    // make sure this shows as an application
    index_exprt index_expr(with_expr.old(), with_expr.where());
    record_array_index(index_expr);
  }
  else if(a.id()==ID_update)
  {
<<<<<<< HEAD
    DATA_INVARIANT(
      a.operands().size()==3,
      "update expected to have three operands");
=======
    const update_exprt &update_expr=to_update_expr(a);
>>>>>>> d0234987

    // check types
    if(!base_type_eq(array_type, update_expr.old().type(), ns))
    {
      prop.error() << a.pretty() << messaget::eom;
      DATA_INVARIANT(false, "collect_arrays got 'update' without matching types");
    }

    arrays.make_union(a, update_expr.old());
    collect_arrays(update_expr.old());

#if 0
    // make sure this shows as an application
    index_exprt index_expr(update_expr.old(), update_expr.index());
    record_array_index(index_expr);
#endif
  }
  else if(a.id()==ID_if)
  {
<<<<<<< HEAD
    DATA_INVARIANT(
      a.operands().size()==3,
      "if expected to have three operands");
=======
    const if_exprt &if_expr=to_if_expr(a);
>>>>>>> d0234987

    // check types
    if(!base_type_eq(array_type, if_expr.true_case().type(), ns))
    {
      prop.error() << a.pretty() << messaget::eom;
      DATA_INVARIANT(false, "collect_arrays got if without matching types");
    }

    // check types
    if(!base_type_eq(array_type, if_expr.false_case().type(), ns))
    {
      prop.error() << a.pretty() << messaget::eom;
      DATA_INVARIANT(false, "collect_arrays got if without matching types");
    }

    arrays.make_union(a, if_expr.true_case());
    arrays.make_union(a, if_expr.false_case());
    collect_arrays(if_expr.true_case());
    collect_arrays(if_expr.false_case());
  }
  else if(a.id()==ID_symbol)
  {
  }
  else if(a.id()==ID_nondet_symbol)
  {
  }
  else if(a.id()==ID_member)
  {
    DATA_INVARIANT(
      to_member_expr(a).struct_op().id()==ID_symbol,
      ("unexpected array expression: member with `"+
       a.op0().id_string()+"'").c_str());
  }
  else if(a.id()==ID_constant ||
          a.id()==ID_array ||
          a.id()==ID_string_constant)
  {
  }
  else if(a.id()==ID_array_of)
  {
  }
  else if(a.id()==ID_byte_update_little_endian ||
          a.id()==ID_byte_update_big_endian)
  {
    DATA_INVARIANT(
      false,
      "byte_update should be removed before collect_arrays");
  }
  else if(a.id()==ID_typecast)
  {
    // cast between array types?
    DATA_INVARIANT(
      a.operands().size()==1,
      "typecast must have one operand");

    DATA_INVARIANT(
      a.op0().type().id()==ID_array,
      ("unexpected array type cast from "+
       a.op0().type().id_string()).c_str());

    arrays.make_union(a, a.op0());
    collect_arrays(a.op0());
  }
  else if(a.id()==ID_index)
  {
    // nested unbounded arrays
    arrays.make_union(a, a.op0());
    collect_arrays(a.op0());
  }
  else
  {
    DATA_INVARIANT(
      false,
      ("unexpected array expression (collect_arrays): `"+
       a.id_string()+"'").c_str());
  }
}

/// adds array constraints (refine=true...lazily for the refinement loop)
void arrayst::add_array_constraint(const lazy_constraintt &lazy, bool refine)
{
  if(lazy_arrays && refine)
  {
    // lazily add the constraint
    if(incremental_cache)
    {
      if(expr_map.find(lazy.lazy) == expr_map.end())
      {
        lazy_array_constraints.push_back(lazy);
        expr_map[lazy.lazy] = true;
      }
    }
    else
    {
      lazy_array_constraints.push_back(lazy);
    }
  }
  else
  {
    // add the constraint eagerly
    prop.l_set_to_true(convert(lazy.lazy));
  }
}

void arrayst::add_array_constraints()
{
  collect_indices();
  // at this point all indices should in the index set

  // reduce initial index map
  update_index_map(true);

  // add constraints for if, with, array_of
  for(std::size_t i=0; i<arrays.size(); i++)
  {
    // take a copy as arrays may get modified by add_array_constraints
    // in case of nested unbounded arrays
    exprt a=arrays[i];

    add_array_constraints(index_map[arrays.find_number(i)], a);

    // we have to update before it gets used in the next add_* call
    update_index_map(false);
  }

  // add constraints for equalities
  for(const auto &equality : array_equalities)
  {
    add_array_constraints_equality(
      index_map[arrays.find_number(equality.f1)],
      equality);

    // update_index_map should not be necessary here
  }

  // add the Ackermann constraints
  add_array_Ackermann_constraints();
}

void arrayst::add_array_Ackermann_constraints()
{
  // this is quadratic!

#if 0
  std::cout << "arrays.size(): " << arrays.size() << '\n';
#endif

  // iterate over arrays
  for(std::size_t i=0; i<arrays.size(); i++)
  {
    const index_sett &index_set=index_map[arrays.find_number(i)];

#if 0
    std::cout << "index_set.size(): " << index_set.size() << '\n';
#endif

    // iterate over indices, 2x!
    for(index_sett::const_iterator
        i1=index_set.begin();
        i1!=index_set.end();
        i1++)
      for(index_sett::const_iterator
          i2=index_set.begin();
          i2!=index_set.end();
          i2++)
        if(i1!=i2)
        {
          if(i1->is_constant() && i2->is_constant())
            continue;

          // index equality
          equal_exprt indices_equal(*i1, *i2);

          if(indices_equal.op0().type()!=
             indices_equal.op1().type())
          {
            indices_equal.op1().
              make_typecast(indices_equal.op0().type());
          }

          literalt indices_equal_lit=convert(indices_equal);

          if(indices_equal_lit!=const_literal(false))
          {
            const typet &subtype=ns.follow(arrays[i].type()).subtype();
            index_exprt index_expr1(arrays[i], *i1, subtype);

            index_exprt index_expr2=index_expr1;
            index_expr2.index()=*i2;

            equal_exprt values_equal(index_expr1, index_expr2);

            // add constraint
            lazy_constraintt lazy(lazy_typet::ARRAY_ACKERMANN,
              or_exprt(literal_exprt(!indices_equal_lit), values_equal));
            add_array_constraint(lazy, true); // added lazily

#if 0 // old code for adding, not significantly faster
            prop.lcnf(!indices_equal_lit, convert(values_equal));
#endif
          }
        }
  }
}

/// merge the indices into the root
void arrayst::update_index_map(std::size_t i)
{
  if(arrays.is_root_number(i))
    return;

  std::size_t root_number=arrays.find_number(i);
  INVARIANT(root_number!=i, "is_root_number incorrect?");

  index_sett &root_index_set=index_map[root_number];
  index_sett &index_set=index_map[i];

  root_index_set.insert(index_set.begin(), index_set.end());
}

void arrayst::update_index_map(bool update_all)
{
  // iterate over non-roots
  // possible reasons why update is needed:
  //  -- there are new equivalence classes in arrays
  //  -- there are new indices for arrays that are not the root
  //     of an equivalence class
  //     (and we cannot do that in record_array_index())
  //  -- equivalence classes have been merged
  if(update_all)
  {
    for(std::size_t i=0; i<arrays.size(); i++)
      update_index_map(i);
  }
  else
  {
    for(const auto &index : update_indices)
      update_index_map(index);

    update_indices.clear();
  }

#ifdef DEBUG
  // print index sets
  for(const auto &index_entry : index_map)
    for(const auto &index : index_entry.second)
      std::cout << "Index set (" << index_entry.first << " = "
                << arrays.find_number(index_entry.first) << " = "
                << from_expr(ns, "",
                             arrays[arrays.find_number(index_entry.first)])
                << "): "
                << from_expr(ns, "", index) << '\n';
  std::cout << "-----\n";
#endif
}

void arrayst::add_array_constraints_equality(
  const index_sett &index_set,
  const array_equalityt &array_equality)
{
  // add constraints x=y => x[i]=y[i]

  for(const auto &index : index_set)
  {
    const typet &subtype1=ns.follow(array_equality.f1.type()).subtype();
    index_exprt index_expr1(array_equality.f1, index, subtype1);

    const typet &subtype2=ns.follow(array_equality.f2.type()).subtype();
    index_exprt index_expr2(array_equality.f2, index, subtype2);

    DATA_INVARIANT(
      index_expr1.type()==index_expr2.type(),
      "array elements should all have same type");

    array_equalityt equal;
    equal.f1 = index_expr1;
    equal.f2 = index_expr2;
    equal.l = array_equality.l;
    equal_exprt equality_expr(index_expr1, index_expr2);

    // add constraint
    // equality constraints are not added lazily
    // convert must be done to guarantee correct update of the index_set
    prop.lcnf(!array_equality.l, convert(equality_expr));
  }
}

void arrayst::add_array_constraints(
  const index_sett &index_set,
  const exprt &expr)
{
  if(expr.id()==ID_with)
    return add_array_constraints_with(index_set, to_with_expr(expr));
  else if(expr.id()==ID_update)
    return add_array_constraints_update(index_set, to_update_expr(expr));
  else if(expr.id()==ID_if)
    return add_array_constraints_if(index_set, to_if_expr(expr));
  else if(expr.id()==ID_array_of)
    return add_array_constraints_array_of(index_set, to_array_of_expr(expr));
  else if(expr.id()==ID_symbol ||
          expr.id()==ID_nondet_symbol ||
          expr.id()==ID_constant ||
          expr.id()=="zero_string" ||
          expr.id()==ID_array ||
          expr.id()==ID_string_constant)
  {
  }
  else if(expr.id()==ID_member &&
          to_member_expr(expr).struct_op().id()==ID_symbol)
  {
  }
  else if(expr.id()==ID_byte_update_little_endian ||
          expr.id()==ID_byte_update_big_endian)
  {
    INVARIANT(false, "byte_update should be removed before arrayst");
  }
  else if(expr.id()==ID_typecast)
  {
    // we got a=(type[])b
    DATA_INVARIANT(
      expr.operands().size()==1,
      "typecast should have one operand");

    // add a[i]=b[i]
    for(const auto &index : index_set)
    {
      const typet &subtype=ns.follow(expr.type()).subtype();
      index_exprt index_expr1(expr, index, subtype);
      index_exprt index_expr2(expr.op0(), index, subtype);

      DATA_INVARIANT(
        index_expr1.type()==index_expr2.type(),
        "array elements should all have same type");

      // add constraint
      lazy_constraintt lazy(lazy_typet::ARRAY_TYPECAST,
        equal_exprt(index_expr1, index_expr2));
      add_array_constraint(lazy, false); // added immediately
    }
  }
  else if(expr.id()==ID_index)
  {
  }
  else
  {
    DATA_INVARIANT(
      false,
      ("unexpected array expression (add_array_constraints): `"+
       expr.id_string()+"'").c_str());
  }
}

void arrayst::add_array_constraints_with(
  const index_sett &index_set,
  const with_exprt &expr)
{
  // we got x=(y with [i:=v])
  // add constraint x[i]=v

  const exprt &index=expr.where();
  const exprt &value=expr.new_value();

  {
    index_exprt index_expr(expr, index, ns.follow(expr.type()).subtype());

    if(index_expr.type()!=value.type())
    {
      prop.error() << expr.pretty() << messaget::eom;
      DATA_INVARIANT(
        false,
        "with-expression operand should match array element type");
    }

    lazy_constraintt lazy(
       lazy_typet::ARRAY_WITH, equal_exprt(index_expr, value));
     add_array_constraint(lazy, false); // added immediately
  }

  // use other array index applications for "else" case
  // add constraint x[I]=y[I] for I!=i

  for(auto other_index : index_set)
  {
    if(other_index!=index)
    {
      // we first build the guard

      if(other_index.type()!=index.type())
        other_index.make_typecast(index.type());

      literalt guard_lit=convert(equal_exprt(index, other_index));

      if(guard_lit!=const_literal(true))
      {
<<<<<<< HEAD
        index_exprt index_expr1;
        index_expr1.type()=ns.follow(expr.type()).subtype();
        index_expr1.array()=expr;
        index_expr1.index()=other_index;

        index_exprt index_expr2;
        index_expr2.type()=ns.follow(expr.type()).subtype();
        index_expr2.array()=expr.op0();
        index_expr2.index()=other_index;

        DATA_INVARIANT(
          index_expr1.type()==index_expr2.type(),
          "array elements should all have same type");
=======
        const typet &subtype=ns.follow(expr.type()).subtype();
        index_exprt index_expr1(expr, other_index, subtype);
        index_exprt index_expr2(expr.op0(), other_index, subtype);
>>>>>>> d0234987

        equal_exprt equality_expr(index_expr1, index_expr2);

        // add constraint
        lazy_constraintt lazy(lazy_typet::ARRAY_WITH, or_exprt(equality_expr,
                                literal_exprt(guard_lit)));
        add_array_constraint(lazy, false); // added immediately

#if 0 // old code for adding, not significantly faster
        {
          literalt equality_lit=convert(equality_expr);

          bvt bv;
          bv.reserve(2);
          bv.push_back(equality_lit);
          bv.push_back(guard_lit);
          prop.lcnf(bv);
        }
#endif
      }
    }
  }
}

void arrayst::add_array_constraints_update(
  const index_sett &index_set,
  const update_exprt &expr)
{
  // we got x=UPDATE(y, [i], v)
  // add constaint x[i]=v

#if 0
  const exprt &index=expr.where();
  const exprt &value=expr.new_value();

  {
    index_exprt index_expr(expr, index, ns.follow(expr.type()).subtype());

    if(index_expr.type()!=value.type())
    {
      prop.error() << expr.pretty() << messaget::eom;
      DATA_INVARIANT(
        false,
        "update operand should match array element type");
    }

    set_to_true(equal_exprt(index_expr, value));
  }

  // use other array index applications for "else" case
  // add constraint x[I]=y[I] for I!=i

  for(auto other_index : index_set)
  {
    if(other_index!=index)
    {
      // we first build the guard

      if(other_index.type()!=index.type())
        other_index.make_typecast(index.type());

      literalt guard_lit=convert(equal_exprt(index, other_index));

      if(guard_lit!=const_literal(true))
      {
<<<<<<< HEAD
        index_exprt index_expr1;
        index_expr1.type()=ns.follow(expr.type()).subtype();
        index_expr1.array()=expr;
        index_expr1.index()=other_index;

        index_exprt index_expr2;
        index_expr2.type()=ns.follow(expr.type()).subtype();
        index_expr2.array()=expr.op0();
        index_expr2.index()=other_index;

        DATA_INVARIANT(
          index_expr1.type()==index_expr2.type(),
          "array elements should all have same type");
=======
        const typet &subtype=ns.follow(expr.type()).subtype();
        index_exprt index_expr1(expr, other_index, subtype);
        index_exprt index_expr2(expr.op0(), other_index, subtype);
>>>>>>> d0234987

        equal_exprt equality_expr(index_expr1, index_expr2);

        literalt equality_lit=convert(equality_expr);

        // add constraint
        bvt bv;
        bv.reserve(2);
        bv.push_back(equality_lit);
        bv.push_back(guard_lit);
        prop.lcnf(bv);
      }
    }
  }
#endif
}

void arrayst::add_array_constraints_array_of(
  const index_sett &index_set,
  const array_of_exprt &expr)
{
  // we got x=array_of[v]
  // get other array index applications
  // and add constraint x[i]=v

  for(const auto &index : index_set)
  {
    const typet &subtype=ns.follow(expr.type()).subtype();
    index_exprt index_expr(expr, index, subtype);

    DATA_INVARIANT(
      base_type_eq(index_expr.type(), expr.op0().type(), ns),
      "array_of operand type should match array element type");

    // add constraint
    lazy_constraintt lazy(
      lazy_typet::ARRAY_OF, equal_exprt(index_expr, expr.op0()));
    add_array_constraint(lazy, false); // added immediately
  }
}

void arrayst::add_array_constraints_if(
  const index_sett &index_set,
  const if_exprt &expr)
{
  // we got x=(c?a:b)
  literalt cond_lit=convert(expr.cond());

  // get other array index applications
  // and add c => x[i]=a[i]
  //        !c => x[i]=b[i]

  // first do true case

  for(const auto &index : index_set)
  {
<<<<<<< HEAD
    index_exprt index_expr1;
    index_expr1.type()=ns.follow(expr.type()).subtype();
    index_expr1.array()=expr;
    index_expr1.index()=*it;

    index_exprt index_expr2;
    index_expr2.type()=ns.follow(expr.type()).subtype();
    index_expr2.array()=expr.true_case();
    index_expr2.index()=*it;

    DATA_INVARIANT(
      index_expr1.type()==index_expr2.type(),
      "array elements should all have same type");
=======
    const typet subtype=ns.follow(expr.type()).subtype();
    index_exprt index_expr1(expr, index, subtype);
    index_exprt index_expr2(expr.true_case(), index, subtype);
>>>>>>> d0234987

    // add implication
    lazy_constraintt lazy(lazy_typet::ARRAY_IF,
                            or_exprt(literal_exprt(!cond_lit),
                              equal_exprt(index_expr1, index_expr2)));
    add_array_constraint(lazy, false); // added immediately

#if 0 // old code for adding, not significantly faster
    prop.lcnf(!cond_lit, convert(equal_exprt(index_expr1, index_expr2)));
#endif
  }

  // now the false case
  for(const auto &index : index_set)
  {
<<<<<<< HEAD
    index_exprt index_expr1;
    index_expr1.type()=ns.follow(expr.type()).subtype();
    index_expr1.array()=expr;
    index_expr1.index()=*it;

    index_exprt index_expr2;
    index_expr2.type()=ns.follow(expr.type()).subtype();
    index_expr2.array()=expr.false_case();
    index_expr2.index()=*it;

    DATA_INVARIANT(
      index_expr1.type()==index_expr2.type(),
      "array elements should all have same type");
=======
    const typet subtype=ns.follow(expr.type()).subtype();
    index_exprt index_expr1(expr, index, subtype);
    index_exprt index_expr2(expr.false_case(), index, subtype);
>>>>>>> d0234987

    // add implication
    lazy_constraintt lazy(
      lazy_typet::ARRAY_IF,
      or_exprt(literal_exprt(cond_lit),
      equal_exprt(index_expr1, index_expr2)));
    add_array_constraint(lazy, false); // added immediately

#if 0 // old code for adding, not significantly faster
    prop.lcnf(cond_lit, convert(equal_exprt(index_expr1, index_expr2)));
#endif
  }
}<|MERGE_RESOLUTION|>--- conflicted
+++ resolved
@@ -109,13 +109,7 @@
 
   if(a.id()==ID_with)
   {
-<<<<<<< HEAD
-    DATA_INVARIANT(
-      a.operands().size()==3,
-      "with expected to have three operands");
-=======
     const with_exprt &with_expr=to_with_expr(a);
->>>>>>> d0234987
 
     // check types
     if(!base_type_eq(array_type, with_expr.old().type(), ns))
@@ -133,13 +127,7 @@
   }
   else if(a.id()==ID_update)
   {
-<<<<<<< HEAD
-    DATA_INVARIANT(
-      a.operands().size()==3,
-      "update expected to have three operands");
-=======
     const update_exprt &update_expr=to_update_expr(a);
->>>>>>> d0234987
 
     // check types
     if(!base_type_eq(array_type, update_expr.old().type(), ns))
@@ -159,13 +147,7 @@
   }
   else if(a.id()==ID_if)
   {
-<<<<<<< HEAD
-    DATA_INVARIANT(
-      a.operands().size()==3,
-      "if expected to have three operands");
-=======
     const if_exprt &if_expr=to_if_expr(a);
->>>>>>> d0234987
 
     // check types
     if(!base_type_eq(array_type, if_expr.true_case().type(), ns))
@@ -560,25 +542,9 @@
 
       if(guard_lit!=const_literal(true))
       {
-<<<<<<< HEAD
-        index_exprt index_expr1;
-        index_expr1.type()=ns.follow(expr.type()).subtype();
-        index_expr1.array()=expr;
-        index_expr1.index()=other_index;
-
-        index_exprt index_expr2;
-        index_expr2.type()=ns.follow(expr.type()).subtype();
-        index_expr2.array()=expr.op0();
-        index_expr2.index()=other_index;
-
-        DATA_INVARIANT(
-          index_expr1.type()==index_expr2.type(),
-          "array elements should all have same type");
-=======
         const typet &subtype=ns.follow(expr.type()).subtype();
         index_exprt index_expr1(expr, other_index, subtype);
         index_exprt index_expr2(expr.op0(), other_index, subtype);
->>>>>>> d0234987
 
         equal_exprt equality_expr(index_expr1, index_expr2);
 
@@ -644,25 +610,9 @@
 
       if(guard_lit!=const_literal(true))
       {
-<<<<<<< HEAD
-        index_exprt index_expr1;
-        index_expr1.type()=ns.follow(expr.type()).subtype();
-        index_expr1.array()=expr;
-        index_expr1.index()=other_index;
-
-        index_exprt index_expr2;
-        index_expr2.type()=ns.follow(expr.type()).subtype();
-        index_expr2.array()=expr.op0();
-        index_expr2.index()=other_index;
-
-        DATA_INVARIANT(
-          index_expr1.type()==index_expr2.type(),
-          "array elements should all have same type");
-=======
         const typet &subtype=ns.follow(expr.type()).subtype();
         index_exprt index_expr1(expr, other_index, subtype);
         index_exprt index_expr2(expr.op0(), other_index, subtype);
->>>>>>> d0234987
 
         equal_exprt equality_expr(index_expr1, index_expr2);
 
@@ -719,25 +669,9 @@
 
   for(const auto &index : index_set)
   {
-<<<<<<< HEAD
-    index_exprt index_expr1;
-    index_expr1.type()=ns.follow(expr.type()).subtype();
-    index_expr1.array()=expr;
-    index_expr1.index()=*it;
-
-    index_exprt index_expr2;
-    index_expr2.type()=ns.follow(expr.type()).subtype();
-    index_expr2.array()=expr.true_case();
-    index_expr2.index()=*it;
-
-    DATA_INVARIANT(
-      index_expr1.type()==index_expr2.type(),
-      "array elements should all have same type");
-=======
     const typet subtype=ns.follow(expr.type()).subtype();
     index_exprt index_expr1(expr, index, subtype);
     index_exprt index_expr2(expr.true_case(), index, subtype);
->>>>>>> d0234987
 
     // add implication
     lazy_constraintt lazy(lazy_typet::ARRAY_IF,
@@ -753,25 +687,9 @@
   // now the false case
   for(const auto &index : index_set)
   {
-<<<<<<< HEAD
-    index_exprt index_expr1;
-    index_expr1.type()=ns.follow(expr.type()).subtype();
-    index_expr1.array()=expr;
-    index_expr1.index()=*it;
-
-    index_exprt index_expr2;
-    index_expr2.type()=ns.follow(expr.type()).subtype();
-    index_expr2.array()=expr.false_case();
-    index_expr2.index()=*it;
-
-    DATA_INVARIANT(
-      index_expr1.type()==index_expr2.type(),
-      "array elements should all have same type");
-=======
     const typet subtype=ns.follow(expr.type()).subtype();
     index_exprt index_expr1(expr, index, subtype);
     index_exprt index_expr2(expr.false_case(), index, subtype);
->>>>>>> d0234987
 
     // add implication
     lazy_constraintt lazy(
