include ../config.inc
include ../common

ifneq ($(CHAFF),)
  CHAFF_SRC=sat/satcheck_zchaff.cpp sat/satcheck_zcore.cpp
  CHAFF_INCLUDE=-I $(CHAFF)
  CHAFF_LIB=$(CHAFF)/libsat$(LIBEXT)
endif

ifneq ($(MINISAT),)
  MINISAT_SRC=sat/satcheck_minisat.cpp
  MINISAT_INCLUDE=-I $(MINISAT)
  MINISAT_LIB=$(MINISAT)/Solver$(OBJEXT) $(MINISAT)/Proof$(OBJEXT) $(MINISAT)/File$(OBJEXT)
  CP_CXXFLAGS += -DHAVE_MINISAT
endif

ifneq ($(MINISAT2),)
  MINISAT2_SRC=sat/satcheck_minisat2.cpp
  MINISAT2_INCLUDE=-I $(MINISAT2)
  MINISAT2_LIB=$(MINISAT2)/minisat/simp/SimpSolver$(OBJEXT) $(MINISAT2)/minisat/core/Solver$(OBJEXT)
  CP_CXXFLAGS += -DHAVE_MINISAT2 -D__STDC_FORMAT_MACROS -D__STDC_LIMIT_MACROS
  override CXXFLAGS := $(filter-out -pedantic, $(CXXFLAGS))
endif

ifneq ($(GLUCOSE),)
  GLUCOSE_SRC=sat/satcheck_glucose.cpp
  GLUCOSE_INCLUDE=-I $(GLUCOSE)
  GLUCOSE_LIB=$(GLUCOSE)/simp/SimpSolver$(OBJEXT) $(GLUCOSE)/core/Solver$(OBJEXT)
  CP_CXXFLAGS += -DHAVE_GLUCOSE -D__STDC_FORMAT_MACROS -D__STDC_LIMIT_MACROS
  override CXXFLAGS := $(filter-out -pedantic, $(CXXFLAGS))
endif

ifneq ($(SMVSAT),)
  SMVSAT_SRC=sat/satcheck_smvsat.cpp
  SMVSAT_INCLUDE=-I $(SMVSAT)/include
  SMVSAT_LIB=$(SMVSAT)/lib/libsmvsat$(LIBEXT)
endif

ifneq ($(SQUOLEM2),)
  SQUOLEM2_SRC=qbf/qbf_squolem.cpp qbf/qbf_squolem_core.cpp
  SQUOLEM2_INCLUDE=-I $(SQUOLEM2)
  SQUOLEM2_LIB=-L $(SQUOLEM2) -lsquolem2
endif

ifneq ($(CUDD),)
  CUDD_SRC=qbf/qbf_bdd_core.cpp qbf/qbf_skizzo_core.cpp
  CUDD_INCLUDE=-I $(CUDD)/include
  CUDD_LIB=-L $(CUDD)/cudd -L $(CUDD)/util -L $(CUDD)/mtr \
           -L $(CUDD)/st -L $(CUDD)/obj -L $(CUDD)/dddmp \
           -L $(CUDD)/epd -lobj -lcudd -lmtr -lst -lutil -lepd -ldddmp
endif

ifneq ($(PRECOSAT),)
  PRECOSAT_SRC=sat/satcheck_precosat.cpp
  PRECOSAT_INCLUDE=-I $(PRECOSAT)
  PRECOSAT_LIB=$(PRECOSAT)/precosat$(OBJEXT)
  CP_CXXFLAGS += -DHAVE_PRECOSAT
endif

ifneq ($(PICOSAT),)
  PICOSAT_SRC=sat/satcheck_picosat.cpp
  PICOSAT_INCLUDE=-I $(PICOSAT)
  PICOSAT_LIB=$(PICOSAT)/libpicosat$(LIBEXT)
  CP_CXXFLAGS += -DHAVE_PICOSAT
endif

ifneq ($(LINGELING),)
  LINGELING_SRC=sat/satcheck_lingeling.cpp
  LINGELING_INCLUDE=-I $(LINGELING)
  LINGELING_LIB=$(LINGELING)/liblgl$(LIBEXT)
  CP_CXXFLAGS += -DHAVE_LINGELING
endif

SRC = $(BOOLEFORCE_SRC) \
      $(CHAFF_SRC) \
      $(CUDD_SRC) \
      $(GLUCOSE_SRC) \
      $(LINGELING_SRC) \
      $(MINISAT2_SRC) \
      $(MINISAT_SRC) \
      $(PICOSAT_SRC) \
      $(PRECOSAT_SRC) \
      $(SMVSAT_SRC) \
      $(SQUOLEM2_SRC) \
      cvc/cvc_conv.cpp \
      cvc/cvc_dec.cpp \
      flattening/arrays.cpp \
      flattening/boolbv.cpp \
      flattening/boolbv_abs.cpp \
      flattening/boolbv_add_sub.cpp \
      flattening/boolbv_array.cpp \
      flattening/boolbv_array_of.cpp \
      flattening/boolbv_bitwise.cpp \
      flattening/boolbv_bv_rel.cpp \
      flattening/boolbv_byte_extract.cpp \
      flattening/boolbv_byte_update.cpp \
      flattening/boolbv_case.cpp \
      flattening/boolbv_complex.cpp \
      flattening/boolbv_concatenation.cpp \
      flattening/boolbv_cond.cpp \
      flattening/boolbv_constant.cpp \
      flattening/boolbv_constraint_select_one.cpp \
      flattening/boolbv_div.cpp \
      flattening/boolbv_equality.cpp \
      flattening/boolbv_extractbit.cpp \
      flattening/boolbv_extractbits.cpp \
      flattening/boolbv_floatbv_op.cpp \
      flattening/boolbv_get.cpp \
      flattening/boolbv_ieee_float_rel.cpp \
      flattening/boolbv_if.cpp \
      flattening/boolbv_index.cpp \
      flattening/boolbv_map.cpp \
      flattening/boolbv_member.cpp \
      flattening/boolbv_mod.cpp \
      flattening/boolbv_mult.cpp \
      flattening/boolbv_not.cpp \
      flattening/boolbv_onehot.cpp \
      flattening/boolbv_overflow.cpp \
      flattening/boolbv_power.cpp \
      flattening/boolbv_quantifier.cpp \
      flattening/boolbv_reduction.cpp \
      flattening/boolbv_replication.cpp \
      flattening/boolbv_shift.cpp \
      flattening/boolbv_struct.cpp \
      flattening/boolbv_type.cpp \
      flattening/boolbv_typecast.cpp \
      flattening/boolbv_unary_minus.cpp \
      flattening/boolbv_union.cpp \
      flattening/boolbv_update.cpp \
      flattening/boolbv_vector.cpp \
      flattening/boolbv_width.cpp \
      flattening/boolbv_with.cpp \
      flattening/bv_minimize.cpp \
      flattening/bv_pointers.cpp \
      flattening/bv_utils.cpp \
      flattening/c_bit_field_replacement_type.cpp \
      flattening/equality.cpp \
      flattening/flatten_byte_operators.cpp \
      flattening/functions.cpp \
      flattening/pointer_logic.cpp \
      floatbv/float_bv.cpp \
      floatbv/float_utils.cpp \
      miniBDD/miniBDD.cpp \
      prop/aig.cpp \
      prop/aig_prop.cpp \
      prop/bdd_expr.cpp \
      prop/cover_goals.cpp \
      prop/literal.cpp \
      prop/minimize.cpp \
      prop/prop.cpp \
      prop/prop_assignment.cpp \
      prop/prop_conv.cpp \
      prop/prop_conv_store.cpp \
      qbf/qbf_quantor.cpp \
      qbf/qbf_qube.cpp \
      qbf/qbf_qube_core.cpp \
      qbf/qbf_skizzo.cpp \
      qbf/qdimacs_cnf.cpp \
      qbf/qdimacs_core.cpp \
      refinement/bv_refinement_loop.cpp \
      refinement/refine_arithmetic.cpp \
      refinement/refine_arrays.cpp \
<<<<<<< HEAD
      refinement/string_refinement.cpp \
      refinement/string_constraint_generator_code_points.cpp \
      refinement/string_constraint_generator_comparison.cpp \
      refinement/string_constraint_generator_concat.cpp \
      refinement/string_constraint_generator_constants.cpp \
      refinement/string_constraint_generator_indexof.cpp \
      refinement/string_constraint_generator_insert.cpp \
      refinement/string_constraint_generator_main.cpp \
      refinement/string_constraint_generator_testing.cpp \
      refinement/string_constraint_generator_transformation.cpp \
      refinement/string_constraint_generator_valueof.cpp \
      miniBDD/miniBDD.cpp
=======
      sat/cnf.cpp \
      sat/cnf_clause_list.cpp \
      sat/dimacs_cnf.cpp \
      sat/pbs_dimacs_cnf.cpp \
      sat/read_dimacs_cnf.cpp \
      sat/resolution_proof.cpp \
      sat/satcheck.cpp \
      smt1/smt1_conv.cpp \
      smt1/smt1_dec.cpp \
      smt2/smt2_conv.cpp \
      smt2/smt2_dec.cpp \
      smt2/smt2_parser.cpp \
      smt2/smt2irep.cpp \
      # Empty last line
>>>>>>> 340a5ff6

INCLUDES += -I .. \
  $(CHAFF_INCLUDE) $(BOOLEFORCE_INCLUDE) $(MINISAT_INCLUDE) $(MINISAT2_INCLUDE) \
  $(SMVSAT_INCLUDE) $(SQUOLEM2_INC) $(CUDD_INCLUDE) $(GLUCOSE_INCLUDE) \
	$(PRECOSAT_INCLUDE) $(PICOSAT_INCLUDE) $(LINGELING_INCLUDE)

CLEANFILES = solvers$(LIBEXT)

all: solvers$(LIBEXT)

ifneq ($(SQUOLEM2),)
  CP_CXXFLAGS += -DHAVE_QBF_CORE
else
ifneq ($(CUDD),)
  CP_CXXFLAGS += -DHAVE_QBF_CORE
endif
endif

# extra dependencies

-include $(SRC:.cpp=.d)

###############################################################################

solvers$(LIBEXT): $(OBJ) $(CHAFF_LIB) $(BOOLEFORCE_LIB) $(MINISAT_LIB) \
        $(MINISAT2_LIB) $(SMVSAT_LIB) $(SQUOLEM2_LIB) $(CUDD_LIB) \
	$(PRECOSAT_LIB) $(PICOSAT_LIB) $(LINGELING_LIB) $(GLUCOSE_LIB)
	$(LINKLIB)<|MERGE_RESOLUTION|>--- conflicted
+++ resolved
@@ -160,7 +160,6 @@
       refinement/bv_refinement_loop.cpp \
       refinement/refine_arithmetic.cpp \
       refinement/refine_arrays.cpp \
-<<<<<<< HEAD
       refinement/string_refinement.cpp \
       refinement/string_constraint_generator_code_points.cpp \
       refinement/string_constraint_generator_comparison.cpp \
@@ -172,8 +171,6 @@
       refinement/string_constraint_generator_testing.cpp \
       refinement/string_constraint_generator_transformation.cpp \
       refinement/string_constraint_generator_valueof.cpp \
-      miniBDD/miniBDD.cpp
-=======
       sat/cnf.cpp \
       sat/cnf_clause_list.cpp \
       sat/dimacs_cnf.cpp \
@@ -188,7 +185,6 @@
       smt2/smt2_parser.cpp \
       smt2/smt2irep.cpp \
       # Empty last line
->>>>>>> 340a5ff6
 
 INCLUDES += -I .. \
   $(CHAFF_INCLUDE) $(BOOLEFORCE_INCLUDE) $(MINISAT_INCLUDE) $(MINISAT2_INCLUDE) \
