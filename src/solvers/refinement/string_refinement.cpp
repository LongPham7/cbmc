--- conflicted
+++ resolved
@@ -29,19 +29,6 @@
 #include <langapi/language_util.h>
 #include <java_bytecode/java_types.h>
 
-/*******************************************************************\
-
-Constructor: string_refinementt
-
-     Inputs:
-       _ns - a namespace
-       _prop - a decision procedure
-       refinement_bound - a bound on the number of refinements
-
-    Purpose: refinement_bound is a bound on the number of refinement allowed.
-
-\*******************************************************************/
-
 string_refinementt::string_refinementt(
   const namespacet &_ns,
   propt &_prop,
@@ -53,55 +40,26 @@
   non_empty_string(false)
 { }
 
-<<<<<<< HEAD
-/*******************************************************************\
-
-Function: string_refinementt::set_max_string_length
-
-  Inputs:
-    i - maximum length which is allowed for strings.
-        by default the strings length has no other limit
-        than the maximal integer according to the type of their
-        length, for instance 2^31-1 for Java.
-
- Purpose: Add constraints on the size of strings used in the
-          program.
-
-\*******************************************************************/
-
+/// Add constraints on the size of strings used in the program.
+/// \param i: maximum length which is allowed for strings.
+/// by default the strings length has no other limit
+/// than the maximal integer according to the type of their
+/// length, for instance 2^31-1 for Java.
 void string_refinementt::set_max_string_length(size_t i)
 {
   generator.max_string_length=i;
 }
 
-/*******************************************************************\
-
-Function: string_refinementt::set_max_string_length
-
- Purpose: Add constraints on the size of nondet character arrays
-          to ensure they have length at least 1
-
-\*******************************************************************/
-
+/// Add constraints on the size of nondet character arrays to ensure they have
+/// length at least 1
 void string_refinementt::enforce_non_empty_string()
 {
   non_empty_string=true;
 }
 
-/*******************************************************************\
-
-Function: string_refinementt::enforce_printable_characters
-
- Purpose: Add constraints on characters used in the program
-          to ensure they are printable
-
-\*******************************************************************/
-
+/// Add constraints on characters used in the program to ensure they are
+/// printable
 void string_refinementt::enforce_printable_characters()
-=======
-/// determine which language should be used
-void string_refinementt::set_mode()
->>>>>>> e9349f87
 {
   generator.force_printable_characters=true;
 }
@@ -160,29 +118,12 @@
   }
 }
 
-<<<<<<< HEAD
-/*******************************************************************\
-
-Function: string_refinementt::add_symbol_to_symbol_map()
-
-  Inputs:
-    lhs - a symbol expression
-    rhs - an expression to map it to
-
- Purpose: keeps a map of symbols to expressions, such as none of the
-          mapped values exist as a key
-
-\*******************************************************************/
-
+/// keeps a map of symbols to expressions, such as none of the mapped values
+/// exist as a key
+/// \param lhs: a symbol expression
+/// \param rhs: an expression to map it to
 void string_refinementt::add_symbol_to_symbol_map(
   const exprt &lhs, const exprt &rhs)
-=======
-/// if the expression is a function application, we convert it using our own
-/// convert_function_application method
-/// \par parameters: an expression
-/// \return a literal
-literalt string_refinementt::convert_rest(const exprt &expr)
->>>>>>> e9349f87
 {
   assert(lhs.id()==ID_symbol);
 
@@ -202,16 +143,8 @@
   }
 }
 
-/*******************************************************************\
-
-Function: string_refinementt::set_char_array_equality()
-
-  Inputs: the rhs and lhs of an equality over character arrays
-
- Purpose: add axioms if the rhs is a character array
-
-\*******************************************************************/
-
+/// add axioms if the rhs is a character array
+/// \par parameters: the rhs and lhs of an equality over character arrays
 void string_refinementt::set_char_array_equality(
   const exprt &lhs, const exprt &rhs)
 {
@@ -236,29 +169,10 @@
   // equality. Note that this might not be the case for other languages.
 }
 
-<<<<<<< HEAD
-/*******************************************************************\
-
-Function: string_refinementt::substitute_function_applications()
-
-  Inputs: an expression containing function applications
-
- Outputs: an epression containing no function application
-
- Purpose: remove functions applications and create the necessary
-          axioms
-
-\*******************************************************************/
-
+/// remove functions applications and create the necessary axioms
+/// \par parameters: an expression containing function applications
+/// \return an epression containing no function application
 exprt string_refinementt::substitute_function_applications(exprt expr)
-=======
-/// if the expression as string type, look up for the string in the list of
-/// string symbols that we maintain, and convert it; otherwise use the method of
-/// the parent class
-/// \par parameters: an expression
-/// \return a bitvector
-bvt string_refinementt::convert_symbol(const exprt &expr)
->>>>>>> e9349f87
 {
   for(size_t i=0; i<expr.operands().size(); ++i)
   {
@@ -276,31 +190,12 @@
   return expr;
 }
 
-<<<<<<< HEAD
-/*******************************************************************\
-
-Function: string_refinementt::is_char_array
-
-  Inputs:
-    type - a type
-
- Outputs: true if the given type is an array of java characters
-
- Purpose: distinguish char array from other types
-
- TODO: this is only for java char array and does not work for other languages
-
-\*******************************************************************/
-
+/// distinguish char array from other types
+///
+/// TODO: this is only for java char array and does not work for other languages
+/// \param type: a type
+/// \return true if the given type is an array of java characters
 bool string_refinementt::is_char_array(const typet &type) const
-=======
-/// generate an expression, add lemmas stating that this expression corresponds
-/// to the result of the given function call, and convert this expression
-/// \par parameters: a function_application
-/// \return a bitvector
-bvt string_refinementt::convert_function_application
-(const function_application_exprt &expr)
->>>>>>> e9349f87
 {
   if(type.id()==ID_symbol)
     return is_char_array(ns.follow(type));
@@ -308,29 +203,12 @@
   return (type.id()==ID_array && type.subtype()==java_char_type());
 }
 
-<<<<<<< HEAD
-/*******************************************************************\
-
-Function: string_refinementt::add_axioms_for_string_assigns
-
-  Inputs:
-    lhs - left hand side of an equality expression
-    rhs - right and side of the equality
-
- Outputs: false if the lemmas were added successfully, true otherwise
-
- Purpose: add lemmas to the solver corresponding to the given equation
-
-\*******************************************************************/
-
+/// add lemmas to the solver corresponding to the given equation
+/// \param lhs: left hand side of an equality expression
+/// \param rhs: right and side of the equality
+/// \return false if the lemmas were added successfully, true otherwise
 bool string_refinementt::add_axioms_for_string_assigns(
   const exprt &lhs, const exprt &rhs)
-=======
-/// add lemmas to the solver corresponding to the given equation
-/// \par parameters: an equality expression
-/// \return a Boolean flag to signal a proble
-bool string_refinementt::boolbv_set_equality_to_true(const equal_exprt &expr)
->>>>>>> e9349f87
 {
   if(is_char_array(rhs.type()))
   {
@@ -363,28 +241,17 @@
   return true;
 }
 
-/*******************************************************************\
-
-Function: string_refinementt::concretize_string
-
-  Input:
-    expr - an expression
-
- Purpose: If the expression is of type string, then adds constants
-          to the index set to force the solver to pick concrete values
-          for each character, and fill the maps `found_length` and
-          `found_content`.
-
-          The way this is done is by looking for the length of the string,
-          then for each `i` in the index set, look at the value found by
-          the solver and put it in the `result` table.
-          For indexes that are not present in the index set, we put the
-          same value as the next index that is present in the index set.
-          We do so by traversing the array backward, remembering the
-          last value that has been initialized.
-
-\*******************************************************************/
-
+/// If the expression is of type string, then adds constants to the index set to
+/// force the solver to pick concrete values for each character, and fill the
+/// maps `found_length` and `found_content`.
+///
+///          The way this is done is by looking for the length of the string,
+///          then for each `i` in the index set, look at the value found by
+///          the solver and put it in the `result` table.
+///          For indexes that are not present in the index set, we put the
+///          same value as the next index that is present in the index set.
+///          We do so by traversing the array backward, remembering the
+///          last value that has been initialized.
 void string_refinementt::concretize_string(const exprt &expr)
 {
   if(refined_string_typet::is_refined_string_type(expr.type()))
@@ -451,16 +318,9 @@
   }
 }
 
-/*******************************************************************\
-
-Function: string_refinementt::concretize_results
-
- Purpose: For each string whose length has been solved, add constants
-          to the index set to force the solver to pick concrete values
-          for each character, and fill the map `found_length`
-
-\*******************************************************************/
-
+/// For each string whose length has been solved, add constants to the index set
+/// to force the solver to pick concrete values for each character, and fill the
+/// map `found_length`
 void string_refinementt::concretize_results()
 {
   for(const auto &it : symbol_resolve)
@@ -470,15 +330,8 @@
   add_instantiations();
 }
 
-/*******************************************************************\
-
-Function: string_refinementt::concretize_lengths
-
- Purpose: For each string whose length has been solved, add constants
-          to the map `found_length`
-
-\*******************************************************************/
-
+/// For each string whose length has been solved, add constants to the map
+/// `found_length`
 void string_refinementt::concretize_lengths()
 {
   for(const auto &it : symbol_resolve)
@@ -505,17 +358,8 @@
   }
 }
 
-/*******************************************************************\
-
-Function: string_refinementt::set_to
-
-  Inputs: an expression and the value to set it to
-
- Purpose: add lemmas representing the setting of an expression to a
-          given value
-
-\*******************************************************************/
-
+/// add lemmas representing the setting of an expression to a given value
+/// \par parameters: an expression and the value to set it to
 void string_refinementt::set_to(const exprt &expr, bool value)
 {
   assert(equality_propagation);
@@ -734,25 +578,11 @@
   return ret;
 }
 
-<<<<<<< HEAD
-/*******************************************************************\
-
-Function: string_refinementt::add_lemma
-
-  Inputs: a lemma and Boolean value stating whether the lemma should
-          be added to the index set.
-
- Purpose: add the given lemma to the solver
-
-\*******************************************************************/
-
+/// add the given lemma to the solver
+/// \par parameters: a lemma and Boolean value stating whether the lemma should
+/// be added to the index set.
 void string_refinementt::add_lemma(
   const exprt &lemma, bool _simplify, bool add_to_index_set)
-=======
-/// add the given lemma to the solver
-/// \par parameters: a lemma
-void string_refinementt::add_lemma(const exprt &lemma, bool add_to_index_set)
->>>>>>> e9349f87
 {
   if(!seen_instances.insert(lemma).second)
     return;
@@ -777,31 +607,12 @@
   prop.l_set_to_true(convert(simple_lemma));
 }
 
-<<<<<<< HEAD
-/*******************************************************************\
-
-Function: string_refinementt::get_array
-
-  Inputs: an expression representing an array and an expression
-          representing an integer
-
- Outputs: an array expression or an array_of_exprt
-
- Purpose: get a model of an array and put it in a certain form.
-          If the size cannot be obtained or if it is too big, return an
-          empty array.
-
-\*******************************************************************/
-
+/// get a model of an array and put it in a certain form. If the size cannot be
+/// obtained or if it is too big, return an empty array.
+/// \par parameters: an expression representing an array and an expression
+/// representing an integer
+/// \return an array expression or an array_of_exprt
 exprt string_refinementt::get_array(const exprt &arr, const exprt &size) const
-=======
-/// convert the content of a string to a more readable representation. This
-/// should only be used for debbuging.
-/// \par parameters: a constant array expression and a integer expression
-/// \return a string
-std::string string_refinementt::string_of_array(
-  const exprt &arr, const exprt &size) const
->>>>>>> e9349f87
 {
   exprt arr_val=get_array(arr);
   exprt size_val=supert::get(size);
@@ -903,28 +714,11 @@
   return ret;
 }
 
-<<<<<<< HEAD
-
-/*******************************************************************\
-
-Function: string_refinementt::get_array
-
-  Inputs: an expression representing an array
-
- Outputs: an expression
-
- Purpose: get a model of an array of unknown size and infer the size if
-          possible
-
-\*******************************************************************/
-
+
+/// get a model of an array of unknown size and infer the size if possible
+/// \par parameters: an expression representing an array
+/// \return an expression
 exprt string_refinementt::get_array(const exprt &arr) const
-=======
-/// gets a model of an array and put it in a certain form
-/// \par parameters: an array expression and a integer expression
-/// \return a string expression
-exprt string_refinementt::get_array(const exprt &arr, const exprt &size)
->>>>>>> e9349f87
 {
   exprt arr_model=supert::get(arr);
   if(arr_model.id()==ID_array)
@@ -936,19 +730,10 @@
   return arr_model;
 }
 
-/*******************************************************************\
-
-Function: string_refinementt::string_of_array
-
-  Inputs: a constant array expression and a integer expression
-
- Outputs: a string
-
- Purpose: convert the content of a string to a more readable representation.
-          This should only be used for debbuging.
-
-\*******************************************************************/
-
+/// convert the content of a string to a more readable representation. This
+/// should only be used for debbuging.
+/// \par parameters: a constant array expression and a integer expression
+/// \return a string
 std::string string_refinementt::string_of_array(const array_exprt &arr)
 {
   unsigned n;
@@ -982,15 +767,8 @@
   return result.str();
 }
 
-/*******************************************************************\
-
-Function: string_refinementt::fill_model
-
- Purpose: Fill in `current_model` by mapping the variables created by
-          the solver to constant expressions given by the current model
-
-\*******************************************************************/
-
+/// Fill in `current_model` by mapping the variables created by the solver to
+/// constant expressions given by the current model
 void string_refinementt::fill_model()
 {
   for(auto it : symbol_resolve)
@@ -1049,26 +827,14 @@
 }
 
 
-/*******************************************************************\
-
-Function: string_refinementt::substitute_array_with_expr()
-
-  Inputs:
-    expr - A (possibly nested) 'with' expression on an `array_of`
-           expression
-    index - An index with which to build the equality condition
-
- Outputs: An expression containing no 'with' expression
-
- Purpose: Create a new expression where 'with' expressions on arrays
-          are replaced by 'if' expressions.
-          e.g. for an array access arr[x], where:
-               `arr := array_of(12) with {0:=24} with {2:=42}`
-               the constructed expression will be:
-               `index==0 ? 24 : index==2 ? 42 : 12`
-
-\*******************************************************************/
-
+/// Create a new expression where 'with' expressions on arrays are replaced by
+/// 'if' expressions. e.g. for an array access arr[x], where: `arr :=
+/// array_of(12) with {0:=24} with {2:=42}` the constructed expression will be:
+/// `index==0 ? 24 : index==2 ? 42 : 12`
+/// \param expr: A (possibly nested) 'with' expression on an `array_of`
+///   expression
+/// \param index: An index with which to build the equality condition
+/// \return An expression containing no 'with' expression
 exprt string_refinementt::substitute_array_with_expr(
   const exprt &expr, const exprt &index) const
 {
@@ -1090,31 +856,13 @@
   }
 }
 
-<<<<<<< HEAD
-/*******************************************************************\
-
-Function: string_refinementt::substitute_array_access()
-
-  Inputs:
-    expr - an expression containing array accesses
-
- Outputs: an expression containing no array access
-
- Purpose: create an equivalent expression where array accesses and
-          'with' expressions are replaced by 'if' expressions.
-          e.g. for an array access arr[x], where:
-               `arr := {12, 24, 48}`
-               the constructed expression will be:
-               `index==0 ? 12 : index==1 ? 24 : 48`
-
-\*******************************************************************/
-
+/// create an equivalent expression where array accesses and 'with' expressions
+/// are replaced by 'if' expressions. e.g. for an array access arr[x], where:
+/// `arr := {12, 24, 48}` the constructed expression will be: `index==0 ? 12 :
+/// index==1 ? 24 : 48`
+/// \param expr: an expression containing array accesses
+/// \return an expression containing no array access
 void string_refinementt::substitute_array_access(exprt &expr) const
-=======
-/// return true if the current model satisfies all the axioms
-/// \return a Boolean
-bool string_refinementt::check_axioms()
->>>>>>> e9349f87
 {
   for(auto &op : expr.operands())
     substitute_array_access(op);
@@ -1175,21 +923,11 @@
   }
 }
 
-/*******************************************************************\
-
-Function: string_refinementt::add_negation_of_constraint_to_solver
-
-  Inputs: a string constraint and a solver for non string expressions
-
- Purpose: negates the constraint and add it to the solver.
-          the intended usage is to find an assignement of the universal
-          variable that would violate the axiom,
-          to avoid false positives the symbols other than the universal
-          variable should have been replaced by there valuation in the
-          current model
-
-\*******************************************************************/
-
+/// negates the constraint and add it to the solver. the intended usage is to
+/// find an assignement of the universal variable that would violate the axiom,
+/// to avoid false positives the symbols other than the universal variable
+/// should have been replaced by there valuation in the current model
+/// \par parameters: a string constraint and a solver for non string expressions
 void string_refinementt::add_negation_of_constraint_to_solver(
   const string_constraintt &axiom, supert &solver)
 {
@@ -1223,16 +961,8 @@
   solver << negaxiom;
 }
 
-/*******************************************************************\
-
-Function: string_refinementt::check_axioms
-
- Outputs: a Boolean
-
- Purpose: return true if the current model satisfies all the axioms
-
-\*******************************************************************/
-
+/// return true if the current model satisfies all the axioms
+/// \return a Boolean
 bool string_refinementt::check_axioms()
 {
   debug() << "string_refinementt::check_axioms: ==============="
@@ -1506,24 +1236,9 @@
   }
 };
 
-<<<<<<< HEAD
-/*******************************************************************\
-
-Function: find_qvar
-
-  Inputs: an index expression and a symbol qvar
-
- Outputs: a Boolean
-
- Purpose: look for the symbol and return true if it is found
-
-\*******************************************************************/
-
-=======
-/// looks for the symbol and return true if it is found
+/// look for the symbol and return true if it is found
 /// \par parameters: an index expression and a symbol qvar
 /// \return a Boolean
->>>>>>> e9349f87
 static bool find_qvar(const exprt index, const symbol_exprt &qvar)
 {
   find_qvar_visitort v2(qvar);
@@ -1549,17 +1264,9 @@
     update_index_set(axiom);
 }
 
-<<<<<<< HEAD
-/*******************************************************************\
-
-Function: string_refinementt::initial_index_set
-
-  Inputs: a string constraint
-
- Purpose: add to the index set all the indices that appear in the formula
-          and the upper bound minus one
-
-\*******************************************************************/
+/// add to the index set all the indices that appear in the formula and the
+/// upper bound minus one
+/// \par parameters: a string constraint
 void string_refinementt::add_to_index_set(const exprt &s, exprt i)
 {
   simplify(i, ns);
@@ -1581,11 +1288,6 @@
   }
 }
 
-=======
-/// add to the index set all the indices that appear in the formula and the
-/// upper bound minus one
-/// \par parameters: a string constraint
->>>>>>> e9349f87
 void string_refinementt::initial_index_set(const string_constraintt &axiom)
 {
   symbol_exprt qvar=axiom.univ_var();
@@ -1689,32 +1391,13 @@
   catch (exprt i) { return i; }
 }
 
-<<<<<<< HEAD
-/*******************************************************************\
-
-Function: string_refinementt::instantiate
-
-  Inputs: a universally quantified formula `axiom`, an array of char
-          variable `str`, and an index expression `val`.
-
- Outputs: substitute `qvar` the universally quantified variable of `axiom`, by
-          an index `val`, in `axiom`, so that the index used for `str` equals
-          `val`. For instance, if `axiom` corresponds to
-          $\forall q. s[q+x]='a' && t[q]='b'$, `instantiate(axom,s,v)`
-          would return an expression for $s[v]='a' && t[v-x]='b'$.
-
-\*******************************************************************/
-
-=======
-
-/// \par parameters: an universaly quantified formula `axiom`, an array of char
+/// \par parameters: a universally quantified formula `axiom`, an array of char
 /// variable `str`, and an index expression `val`.
-/// \return substitute `qvar` the universaly quantified variable of `axiom`, by
+/// \return substitute `qvar` the universally quantified variable of `axiom`, by
 ///   an index `val`, in `axiom`, so that the index used for `str` equals `val`.
 ///   For instance, if `axiom` corresponds to $\forall q. s[q+x]='a' &&
 ///   t[q]='b'$, `instantiate(axom,s,v)` would return an expression for
 ///   $s[v]='a' && t[v-x]='b'$.
->>>>>>> e9349f87
 exprt string_refinementt::instantiate(
   const string_constraintt &axiom, const exprt &str, const exprt &val)
 {
@@ -1736,18 +1419,10 @@
   return implies_exprt(bounds, instance);
 }
 
-/*******************************************************************\
-
-Function: string_refinementt::instantiate_not_contains
-
-  Inputs: a quantified formula representing `not_contains`, and a
-          list to which to add the created lemmas to
-
- Purpose: instantiate a quantified formula representing `not_contains`
-          by substituting the quantifiers and generating axioms
-
-\*******************************************************************/
-
+/// instantiate a quantified formula representing `not_contains` by substituting
+/// the quantifiers and generating axioms
+/// \par parameters: a quantified formula representing `not_contains`, and a
+/// list to which to add the created lemmas to
 void string_refinementt::instantiate_not_contains(
   const string_not_contains_constraintt &axiom, std::list<exprt> &new_lemmas)
 {
@@ -1799,18 +1474,9 @@
     }
 }
 
-/*******************************************************************\
-
-Function: string_refinementt::substitute_array_lists()
-
-  Inputs: an expression containing array-list expressions
-
- Outputs: an epression containing no array-list
-
- Purpose: replace array-lists by 'with' expressions
-
-\*******************************************************************/
-
+/// replace array-lists by 'with' expressions
+/// \par parameters: an expression containing array-list expressions
+/// \return an epression containing no array-list
 exprt string_refinementt::substitute_array_lists(exprt expr) const
 {
   for(size_t i=0; i<expr.operands().size(); ++i)
@@ -1844,18 +1510,9 @@
   return expr;
 }
 
-/*******************************************************************\
-
-Function: string_refinementt::get
-
-  Inputs: an expression
-
- Outputs: an expression
-
- Purpose: evaluation of the expression in the current model
-
-\*******************************************************************/
-
+/// evaluation of the expression in the current model
+/// \par parameters: an expression
+/// \return an expression
 exprt string_refinementt::get(const exprt &expr) const
 {
   exprt ecopy(expr);
