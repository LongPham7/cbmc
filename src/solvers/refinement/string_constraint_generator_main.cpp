/*******************************************************************\

Module: Generates string constraints to link results from string functions
        with their arguments. This is inspired by the PASS paper at HVC'13:
        "PASS: String Solving with Parameterized Array and Interval Automaton"
        by Guodong Li and Indradeep Ghosh, which gives examples of constraints
        for several functions.

Author: Romain Brenguier, romain.brenguier@diffblue.com

\*******************************************************************/

/// \file
/// Generates string constraints to link results from string functions with
///   their arguments. This is inspired by the PASS paper at HVC'13: "PASS:
///   String Solving with Parameterized Array and Interval Automaton" by Guodong
///   Li and Indradeep Ghosh, which gives examples of constraints for several
///   functions.

#include <ansi-c/string_constant.h>
#include <java_bytecode/java_types.h>
#include <solvers/refinement/string_constraint_generator.h>
#include <util/arith_tools.h>
#include <util/pointer_predicates.h>
#include <util/ssa_expr.h>
#include <iostream>

unsigned string_constraint_generatort::next_symbol_id=1;

/// generate constant character expression with character type.
/// \par parameters: integer representing a character, and a type for
///   characters;
/// we do not use char type here because in some languages
/// (for instance java) characters use more than 8 bits.
/// \return constant expression corresponding to the character.
constant_exprt string_constraint_generatort::constant_char(
  int i, const typet &char_type)
{
  return from_integer(i, char_type);
}

/// generate a new symbol expression of the given type with some prefix
/// \par parameters: a prefix and a type
/// \return a symbol of type tp whose name starts with "string_refinement#"
///   followed by prefix
symbol_exprt string_constraint_generatort::fresh_symbol(
  const irep_idt &prefix, const typet &type)
{
  std::ostringstream buf;
  buf << "string_refinement#" << prefix << "#" << (next_symbol_id++);
  irep_idt name(buf.str());
  return symbol_exprt(name, type);
}

/// generate an index symbol to be used as an universaly quantified variable
/// \par parameters: a prefix
/// \return a symbol of index type whose name starts with the prefix
symbol_exprt string_constraint_generatort::fresh_univ_index(
  const irep_idt &prefix, const typet &type)
{
  return fresh_symbol(prefix, type);
}

/// generate an index symbol which is existentially quantified
/// \par parameters: a prefix
/// \return a symbol of index type whose name starts with the prefix
symbol_exprt string_constraint_generatort::fresh_exist_index(
  const irep_idt &prefix, const typet &type)
{
  symbol_exprt s=fresh_symbol(prefix, type);
  index_symbols.push_back(s);
  return s;
}

/// generate a Boolean symbol which is existentially quantified
/// \par parameters: a prefix
/// \return a symbol of index type whose name starts with the prefix
symbol_exprt string_constraint_generatort::fresh_boolean(
  const irep_idt &prefix)
{
  symbol_exprt b=fresh_symbol(prefix, bool_typet());
  boolean_symbols.push_back(b);
  return b;
}

<<<<<<< HEAD
/*******************************************************************\

Function: string_constraint_generatort::plus_exprt_with_overflow_check

 Inputs:
  op1 - First term of the sum
  op2 - Second term of the sum

 Outputs: A plus expression representing the sum of the arguments

 Purpose: Create a plus expression while adding extra constraints to
          axioms in order to prevent overflows.

\*******************************************************************/
plus_exprt string_constraint_generatort::plus_exprt_with_overflow_check(
  const exprt &op1, const exprt &op2)
{
  plus_exprt sum(plus_exprt(op1, op2));

  exprt zero=from_integer(0, op1.type());

  binary_relation_exprt neg1(op1, ID_lt, zero);
  binary_relation_exprt neg2(op2, ID_lt, zero);
  binary_relation_exprt neg_sum(sum, ID_lt, zero);

  // We prevent overflows by adding the following constraint:
  // If the signs of the two operands are the same, then the sign of the sum
  // should also be the same.
  implies_exprt no_overflow(equal_exprt(neg1, neg2),
                            equal_exprt(neg1, neg_sum));

  axioms.push_back(no_overflow);

  return sum;
}

/*******************************************************************\

Function: string_constraint_generatort::fresh_string

  Inputs: a type for string

 Outputs: a string expression

 Purpose: construct a string expression whose length and content are new
          variables

\*******************************************************************/

=======
/// construct a string expression whose length and content are new variables
/// \par parameters: a type for string
/// \return a string expression
>>>>>>> e9349f87
string_exprt string_constraint_generatort::fresh_string(
  const refined_string_typet &type)
{
  symbol_exprt length=fresh_symbol("string_length", type.get_index_type());
  symbol_exprt content=fresh_symbol("string_content", type.get_content_type());
  string_exprt str(length, content, type);
  created_strings.insert(str);
  add_default_axioms(str);
  return str;
}

<<<<<<< HEAD
/*******************************************************************\

Function: string_constraint_generatort::get_string_expr

  Inputs: an expression of refined string type

 Outputs: a string expression

 Purpose: casts an expression to a string expression, or fetches the
          actual string_exprt in the case of a symbol.

\*******************************************************************/

string_exprt string_constraint_generatort::get_string_expr(const exprt &expr)
{
  assert(refined_string_typet::is_refined_string_type(expr.type()));

  if(expr.id()==ID_symbol)
  {
    return find_or_add_string_of_symbol(
      to_symbol_expr(expr),
      to_refined_string_type(expr.type()));
  }
  else
  {
    return to_string_expr(expr);
  }
}

/*******************************************************************\

Function: string_constraint_generatort::convert_java_string_to_string_exprt

  Inputs: a java string

 Outputs: a string expression

 Purpose: create a new string_exprt as a conversion of a java string

\*******************************************************************/

string_exprt string_constraint_generatort::convert_java_string_to_string_exprt(
    const exprt &jls)
{
  assert(jls.id()==ID_struct);

  exprt length(to_struct_expr(jls).op1());
  // TODO: Add assertion on the type.
  // assert(length.type()==refined_string_typet::index_type());
  exprt java_content(to_struct_expr(jls).op2());
  if(java_content.id()==ID_address_of)
  {
    java_content=to_address_of_expr(java_content).object();
  }
  else
  {
    java_content=dereference_exprt(java_content, java_content.type());
  }

  refined_string_typet type(java_int_type(), java_char_type());

  return string_exprt(length, java_content, type);
}

/*******************************************************************\

Function: string_constraint_generatort::add_default_axioms

  Inputs:
    s - a string expression

 Outputs: a string expression that is linked to the argument through
          axioms that are added to the list

 Purpose: adds standard axioms about the length of the string and
          its content:
          * its length should be positive
          * it should not exceed max_string_length
          * if force_printable_characters is true then all characters
            should belong to the range of ASCII characters between ' ' and '~'


\*******************************************************************/

void string_constraint_generatort::add_default_axioms(
  const string_exprt &s)
=======
/// obtain a refined string expression corresponding to string variable of
/// string function call
/// \par parameters: an expression of type string
/// \return a string expression that is linked to the argument through axioms
///   that are added to the list
string_exprt string_constraint_generatort::add_axioms_for_string_expr(
  const exprt &unrefined_string)
>>>>>>> e9349f87
{
  axioms.push_back(
    s.axiom_for_is_longer_than(from_integer(0, s.length().type())));
  if(max_string_length!=std::numeric_limits<size_t>::max())
    axioms.push_back(s.axiom_for_is_shorter_than(max_string_length));

  if(force_printable_characters)
  {
    symbol_exprt qvar=fresh_univ_index("printable", s.length().type());
    exprt chr=s[qvar];
    and_exprt printable(
      binary_relation_exprt(chr, ID_ge, from_integer(' ', chr.type())),
      binary_relation_exprt(chr, ID_le, from_integer('~', chr.type())));
    string_constraintt sc(qvar, s.length(), printable);
    axioms.push_back(sc);
  }
}

/*******************************************************************\

Function: string_constraint_generatort::add_axioms_for_refined_string

  Inputs: an expression of refined string type

 Outputs: a string expression that is linked to the argument through
          axioms that are added to the list

 Purpose: obtain a refined string expression corresponding to a expression
          of type string

\*******************************************************************/

string_exprt string_constraint_generatort::add_axioms_for_refined_string(
  const exprt &string)
{
  assert(refined_string_typet::is_refined_string_type(string.type()));
  refined_string_typet type=to_refined_string_type(string.type());

  // Function applications should have been removed before
  assert(string.id()!=ID_function_application);

  if(string.id()==ID_symbol)
  {
    const symbol_exprt &sym=to_symbol_expr(string);
    string_exprt s=find_or_add_string_of_symbol(sym, type);
    add_default_axioms(s);
    return s;
  }
  else if(string.id()==ID_nondet_symbol)
  {
    string_exprt s=fresh_string(type);
    add_default_axioms(s);
    return s;
  }
  else if(string.id()==ID_if)
  {
    return add_axioms_for_if(to_if_expr(string));
  }
  else if(string.id()==ID_struct)
  {
    const string_exprt &s=to_string_expr(string);
    add_default_axioms(s);
    return s;
  }
  else
  {
    throw "add_axioms_for_refined_string:\n"+string.pretty()+
      "\nwhich is not a function application, "+
      "a symbol, a struct or an if expression";
  }
}

/// add axioms for an if expression which should return a string
/// \par parameters: an if expression
/// \return a string expression
string_exprt string_constraint_generatort::add_axioms_for_if(
  const if_exprt &expr)
{
  assert(
    refined_string_typet::is_refined_string_type(expr.true_case().type()));
  string_exprt t=get_string_expr(expr.true_case());
  assert(
    refined_string_typet::is_refined_string_type(expr.false_case().type()));
  string_exprt f=get_string_expr(expr.false_case());
  const refined_string_typet &ref_type=to_refined_string_type(t.type());
  const typet &index_type=ref_type.get_index_type();
  string_exprt res=fresh_string(ref_type);

  axioms.push_back(
    implies_exprt(expr.cond(), res.axiom_for_has_same_length_as(t)));
  symbol_exprt qvar=fresh_univ_index("QA_string_if_true", index_type);
  equal_exprt qequal(res[qvar], t[qvar]);
  axioms.push_back(string_constraintt(qvar, t.length(), expr.cond(), qequal));
  axioms.push_back(
    implies_exprt(not_exprt(expr.cond()), res.axiom_for_has_same_length_as(f)));
  symbol_exprt qvar2=fresh_univ_index("QA_string_if_false", index_type);
  equal_exprt qequal2(res[qvar2], f[qvar2]);
  string_constraintt sc2(qvar2, f.length(), not_exprt(expr.cond()), qequal2);
  axioms.push_back(sc2);
  return res;
}

<<<<<<< HEAD
/*******************************************************************\

Function: string_constraint_generatort::find_or_add_string_of_symbol

  Inputs: a symbol expression

 Outputs: a string expression

 Purpose: if a symbol representing a string is present in the symbol_to_string
          table, returns the corresponding string, if the symbol is not yet
          present, creates a new string with the correct type depending on
          whether the mode is java or c, adds it to the table and returns it.

\*******************************************************************/

=======
/// if a symbol represent a string is present in the symbol_to_string table,
/// returns the corresponding string, if the symbol is not yet present, creates
/// a new string with the correct type depending on whether the mode is java or
/// c, adds it to the table and returns it.
/// \par parameters: a symbol expression
/// \return a string expression
>>>>>>> e9349f87
string_exprt string_constraint_generatort::find_or_add_string_of_symbol(
  const symbol_exprt &sym, const refined_string_typet &ref_type)
{
  irep_idt id=sym.get_identifier();
  string_exprt str=fresh_string(ref_type);
  auto entry=unresolved_symbols.insert(std::make_pair(id, str));
  return entry.first->second;
}

/// strings contained in this call are converted to objects of type
/// `string_exprt`, through adding axioms. Axioms are then added to enforce that
/// the result corresponds to the function application.
/// \par parameters: an expression containing a function application
/// \return expression corresponding to the result of the function application
exprt string_constraint_generatort::add_axioms_for_function_application(
  const function_application_exprt &expr)
{
  const exprt &name=expr.function();
  assert(name.id()==ID_symbol);

  const irep_idt &id=is_ssa_expr(name)?to_ssa_expr(name).get_object_name():
    to_symbol_expr(name).get_identifier();

  std::string str_id(id.c_str());

  size_t pos=str_id.find("func_length");
  if(pos!=std::string::npos)
  {
    function_application_exprt new_expr(expr);
    // TODO: This part needs some improvement.
    // Stripping the symbol name is not a very robust process.
    new_expr.function() = symbol_exprt(str_id.substr(0, pos+4));
    new_expr.type() = refined_string_typet(java_int_type(), java_char_type());

    auto res_it=function_application_cache.insert(std::make_pair(new_expr,
                                                                 nil_exprt()));
    if(res_it.second)
    {
      string_exprt res=to_string_expr(
        add_axioms_for_function_application(new_expr));
      res_it.first->second=res;
      return res.length();
    }
    else
      return to_string_expr(res_it.first->second).length();
  }

  pos = str_id.find("func_data");
  if(pos!=std::string::npos)
  {
    function_application_exprt new_expr(expr);
    new_expr.function() = symbol_exprt(str_id.substr(0, pos+4));
    new_expr.type() = refined_string_typet(java_int_type(), java_char_type());

    auto res_it=function_application_cache.insert(std::make_pair(new_expr,
                                                                 nil_exprt()));
    if(res_it.second)
    {
      string_exprt res=to_string_expr(
        add_axioms_for_function_application(new_expr));
      res_it.first->second=res;
      return res.content();
    }
    else
      return to_string_expr(res_it.first->second).content();
  }

  // TODO: improve efficiency of this test by either ordering test by frequency
  // or using a map

  auto res_it=function_application_cache.find(expr);
  if(res_it!=function_application_cache.end() && res_it->second!=nil_exprt())
    return res_it->second;

  exprt res;

  if(id==ID_cprover_char_literal_func)
    res=add_axioms_for_char_literal(expr);
  else if(id==ID_cprover_string_length_func)
    res=add_axioms_for_length(expr);
  else if(id==ID_cprover_string_equal_func)
    res=add_axioms_for_equals(expr);
  else if(id==ID_cprover_string_equals_ignore_case_func)
    res=add_axioms_for_equals_ignore_case(expr);
  else if(id==ID_cprover_string_is_empty_func)
    res=add_axioms_for_is_empty(expr);
  else if(id==ID_cprover_string_char_at_func)
    res=add_axioms_for_char_at(expr);
  else if(id==ID_cprover_string_is_prefix_func)
    res=add_axioms_for_is_prefix(expr);
  else if(id==ID_cprover_string_is_suffix_func)
    res=add_axioms_for_is_suffix(expr);
  else if(id==ID_cprover_string_startswith_func)
    res=add_axioms_for_is_prefix(expr, true);
  else if(id==ID_cprover_string_endswith_func)
    res=add_axioms_for_is_suffix(expr, true);
  else if(id==ID_cprover_string_contains_func)
    res=add_axioms_for_contains(expr);
  else if(id==ID_cprover_string_hash_code_func)
    res=add_axioms_for_hash_code(expr);
  else if(id==ID_cprover_string_index_of_func)
    res=add_axioms_for_index_of(expr);
  else if(id==ID_cprover_string_last_index_of_func)
    res=add_axioms_for_last_index_of(expr);
  else if(id==ID_cprover_string_parse_int_func)
    res=add_axioms_for_parse_int(expr);
  else if(id==ID_cprover_string_to_char_array_func)
    res=add_axioms_for_to_char_array(expr);
  else if(id==ID_cprover_string_code_point_at_func)
    res=add_axioms_for_code_point_at(expr);
  else if(id==ID_cprover_string_code_point_before_func)
    res=add_axioms_for_code_point_before(expr);
  else if(id==ID_cprover_string_code_point_count_func)
    res=add_axioms_for_code_point_count(expr);
  else if(id==ID_cprover_string_offset_by_code_point_func)
    res=add_axioms_for_offset_by_code_point(expr);
  else if(id==ID_cprover_string_compare_to_func)
    res=add_axioms_for_compare_to(expr);
  else if(id==ID_cprover_string_literal_func)
    res=add_axioms_from_literal(expr);
  else if(id==ID_cprover_string_concat_func)
    res=add_axioms_for_concat(expr);
  else if(id==ID_cprover_string_concat_int_func)
    res=add_axioms_for_concat_int(expr);
  else if(id==ID_cprover_string_concat_long_func)
    res=add_axioms_for_concat_long(expr);
  else if(id==ID_cprover_string_concat_bool_func)
      res=add_axioms_for_concat_bool(expr);
  else if(id==ID_cprover_string_concat_char_func)
    res=add_axioms_for_concat_char(expr);
  else if(id==ID_cprover_string_concat_double_func)
    res=add_axioms_for_concat_double(expr);
  else if(id==ID_cprover_string_concat_float_func)
    res=add_axioms_for_concat_float(expr);
  else if(id==ID_cprover_string_concat_code_point_func)
    res=add_axioms_for_concat_code_point(expr);
  else if(id==ID_cprover_string_insert_func)
    res=add_axioms_for_insert(expr);
  else if(id==ID_cprover_string_insert_int_func)
    res=add_axioms_for_insert_int(expr);
  else if(id==ID_cprover_string_insert_long_func)
    res=add_axioms_for_insert_long(expr);
  else if(id==ID_cprover_string_insert_bool_func)
    res=add_axioms_for_insert_bool(expr);
  else if(id==ID_cprover_string_insert_char_func)
    res=add_axioms_for_insert_char(expr);
  else if(id==ID_cprover_string_insert_double_func)
    res=add_axioms_for_insert_double(expr);
  else if(id==ID_cprover_string_insert_float_func)
    res=add_axioms_for_insert_float(expr);
#if 0
  else if(id==ID_cprover_string_insert_char_array_func)
    res=add_axioms_for_insert_char_array(expr);
#endif
  else if(id==ID_cprover_string_substring_func)
    res=add_axioms_for_substring(expr);
  else if(id==ID_cprover_string_trim_func)
    res=add_axioms_for_trim(expr);
  else if(id==ID_cprover_string_to_lower_case_func)
    res=add_axioms_for_to_lower_case(expr);
  else if(id==ID_cprover_string_to_upper_case_func)
    res=add_axioms_for_to_upper_case(expr);
  else if(id==ID_cprover_string_char_set_func)
    res=add_axioms_for_char_set(expr);
  else if(id==ID_cprover_string_value_of_func)
    res=add_axioms_for_value_of(expr);
  else if(id==ID_cprover_string_empty_string_func)
    res=add_axioms_for_empty_string(expr);
  else if(id==ID_cprover_string_copy_func)
    res=add_axioms_for_copy(expr);
  else if(id==ID_cprover_string_of_int_func)
    res=add_axioms_from_int(expr);
  else if(id==ID_cprover_string_of_int_hex_func)
    res=add_axioms_from_int_hex(expr);
  else if(id==ID_cprover_string_of_float_func)
    res=add_axioms_from_float(expr);
  else if(id==ID_cprover_string_of_double_func)
    res=add_axioms_from_double(expr);
  else if(id==ID_cprover_string_of_long_func)
    res=add_axioms_from_long(expr);
  else if(id==ID_cprover_string_of_bool_func)
    res=add_axioms_from_bool(expr);
  else if(id==ID_cprover_string_of_char_func)
    res=add_axioms_from_char(expr);
  else if(id==ID_cprover_string_set_length_func)
    res=add_axioms_for_set_length(expr);
  else if(id==ID_cprover_string_delete_func)
    res=add_axioms_for_delete(expr);
  else if(id==ID_cprover_string_delete_char_at_func)
    res=add_axioms_for_delete_char_at(expr);
  else if(id==ID_cprover_string_replace_func)
    res=add_axioms_for_replace(expr);
  else if(id==ID_cprover_string_intern_func)
    res=add_axioms_for_intern(expr);
  else if(id==ID_cprover_string_array_of_char_pointer_func)
    res=add_axioms_for_char_pointer(expr);
  else
  {
    std::string msg(
      "string_constraint_generator::function_application: unknown symbol :");
    msg+=id2string(id);
    throw msg;
  }
  function_application_cache[expr]=res;
  return res;
}

<<<<<<< HEAD
/*******************************************************************\

Function: string_constraint_generatort::add_axioms_for_copy

  Inputs: function application with one argument, which is a string,
          or three arguments: string, integer offset and count

 Outputs: a new string expression

 Purpose: add axioms to say that the returned string expression is equal to
          the argument of the function application

\*******************************************************************/

=======
/// add axioms to say that the returned string expression is equal to the
/// argument of the function application
/// \par parameters: function application with one argument, which is a string
/// \return a new string expression
>>>>>>> e9349f87
string_exprt string_constraint_generatort::add_axioms_for_copy(
  const function_application_exprt &f)
{
  const auto &args=f.arguments();
  if(args.size()==1)
  {
    string_exprt s1=get_string_expr(args[0]);
    return s1;
  }
  else
  {
    assert(args.size()==3);
    string_exprt s1=get_string_expr(args[0]);
    exprt offset=args[1];
    exprt count=args[2];
    return add_axioms_for_substring(s1, offset, plus_exprt(offset, count));
  }
}

/// add axioms corresponding to the String.valueOf([C) java function
/// \par parameters: an expression corresponding to a java object of type char
///   array
/// \return a new string expression
string_exprt string_constraint_generatort::add_axioms_for_java_char_array(
  const exprt &char_array)
{
  string_exprt res=fresh_string(
    refined_string_typet(java_int_type(), java_char_type()));
  exprt arr=to_address_of_expr(char_array).object();
  exprt len=member_exprt(arr, "length", res.length().type());
  exprt cont=member_exprt(arr, "data", res.content().type());
  res.length()=len;
  res.content()=cont;
  return res;
}

<<<<<<< HEAD
/*******************************************************************\

Function: string_constraint_generatort::add_axioms_for_char_pointer

  Inputs: an expression of type char

 Outputs: an array expression

 Purpose: for an expression of the form `array[0]` returns `array`

\*******************************************************************/

exprt string_constraint_generatort::add_axioms_for_char_pointer(
  const function_application_exprt &fun)
{
  exprt char_pointer=args(fun, 1)[0];
  if(char_pointer.id()==ID_index)
    return char_pointer.op0();
  // TODO: we do not know what to do in the other cases
  assert(false);
  return exprt();
}

/*******************************************************************\

Function: string_constraint_generatort::add_axioms_for_length

  Inputs: function application with one string argument

 Outputs: a string expression of index type

 Purpose: add axioms corresponding to the String.length java function

\*******************************************************************/

=======
/// add axioms corresponding to the String.length java function
/// \par parameters: function application with one string argument
/// \return a string expression of index type
>>>>>>> e9349f87
exprt string_constraint_generatort::add_axioms_for_length(
  const function_application_exprt &f)
{
  string_exprt str=get_string_expr(args(f, 1)[0]);
  return str.length();
}

/// add axioms stating that the content of the returned string equals to the
/// content of the array argument, starting at offset and with `count`
/// characters
/// \par parameters: a length expression, an array expression, a offset index,
///   and a
/// count index
/// \return a new string expression
string_exprt string_constraint_generatort::add_axioms_from_char_array(
  const exprt &length,
  const exprt &data,
  const exprt &offset,
  const exprt &count)
{
  assert(false); // deprecated, we should use add_axioms_for_substring instead
  const typet &char_type=to_array_type(data.type()).subtype();
  const typet &index_type=length.type();
  refined_string_typet ref_type(index_type, char_type);
  string_exprt str=fresh_string(ref_type);

  // We add axioms:
  // a1 : forall q < count. str[q] = data[q+offset]
  // a2 : |str| = count

  symbol_exprt qvar=fresh_univ_index("QA_string_of_char_array", index_type);
  exprt char_in_tab=data;
  assert(char_in_tab.id()==ID_index);
  char_in_tab.op1()=plus_exprt_with_overflow_check(qvar, offset);

  string_constraintt a1(qvar, count, equal_exprt(str[qvar], char_in_tab));
  axioms.push_back(a1);
  axioms.push_back(equal_exprt(str.length(), count));

  return str;
}

/// add axioms corresponding to the String.<init>:(I[CII) and
/// String.<init>:(I[C) java functions
/// function application with 2 arguments and 2 additional optional
/// \param arguments: length, char array, offset and count
/// \return a new string expression
string_exprt string_constraint_generatort::add_axioms_from_char_array(
  const function_application_exprt &f)
{
  assert(false); // deprecated, we should use add_axioms_for_substring instead
  exprt offset;
  exprt count;
  if(f.arguments().size()==4)
  {
    offset=f.arguments()[2];
    count=f.arguments()[3];
  }
  else
  {
    assert(f.arguments().size()==2);
    count=f.arguments()[0];
    offset=from_integer(0, count.type());
  }
  const exprt &tab_length=f.arguments()[0];
  const exprt &data=f.arguments()[1];
  return add_axioms_from_char_array(tab_length, data, offset, count);
}

/// expression true exactly when the index is positive
/// \par parameters: an index expression
/// \return a Boolean expression
exprt string_constraint_generatort::axiom_for_is_positive_index(const exprt &x)
{
  return binary_relation_exprt(
    x, ID_ge, from_integer(0, x.type()));
}

/// add axioms stating that the returned value is equal to the argument
/// \par parameters: function application with one character argument
/// \return a new character expression
exprt string_constraint_generatort::add_axioms_for_char_literal(
  const function_application_exprt &f)
{
  const function_application_exprt::argumentst &args=f.arguments();
  assert(args.size()==1); // there should be exactly 1 argument to char literal

  const exprt &arg=args[0];
  // for C programs argument to char literal should be one string constant
  // of size 1.
  if(arg.operands().size()==1 &&
     arg.op0().operands().size()==1 &&
     arg.op0().op0().operands().size()==2 &&
     arg.op0().op0().op0().id()==ID_string_constant)
  {
    const string_constantt s=to_string_constant(arg.op0().op0().op0());
    irep_idt sval=s.get_value();
    assert(sval.size()==1);
    return from_integer(unsigned(sval[0]), arg.type());
  }
  else
  {
    throw "convert_char_literal unimplemented";
  }
}

/// add axioms stating that the character of the string at the given position is
/// equal to the returned value
/// \par parameters: function application with two arguments: a string and an
///   integer
/// \return a character expression
exprt string_constraint_generatort::add_axioms_for_char_at(
  const function_application_exprt &f)
{
  string_exprt str=get_string_expr(args(f, 2)[0]);
  const refined_string_typet &ref_type=to_refined_string_type(str.type());
  symbol_exprt char_sym=fresh_symbol("char", ref_type.get_char_type());
  axioms.push_back(equal_exprt(char_sym, str[args(f, 2)[1]]));
  return char_sym;
}

/// add axioms corresponding to the String.toCharArray java function
/// \par parameters: function application with one string argument
/// \return a char array expression
exprt string_constraint_generatort::add_axioms_for_to_char_array(
  const function_application_exprt &f)
{
  string_exprt str=get_string_expr(args(f, 1)[0]);
  return str.content();
<<<<<<< HEAD
=======
}

/// add a correspondence to make sure the symbol points to the same string as
/// the second argument
/// \par parameters: a symbol and a string
void string_constraint_generatort::set_string_symbol_equal_to_expr(
  const symbol_exprt &sym, const exprt &str)
{
  if(str.id()==ID_symbol)
    assign_to_symbol(sym, find_or_add_string_of_symbol(to_symbol_expr(str)));
  else
    assign_to_symbol(sym, add_axioms_for_string_expr(str));
>>>>>>> e9349f87
}<|MERGE_RESOLUTION|>--- conflicted
+++ resolved
@@ -83,21 +83,11 @@
   return b;
 }
 
-<<<<<<< HEAD
-/*******************************************************************\
-
-Function: string_constraint_generatort::plus_exprt_with_overflow_check
-
- Inputs:
-  op1 - First term of the sum
-  op2 - Second term of the sum
-
- Outputs: A plus expression representing the sum of the arguments
-
- Purpose: Create a plus expression while adding extra constraints to
-          axioms in order to prevent overflows.
-
-\*******************************************************************/
+/// Create a plus expression while adding extra constraints to axioms in order
+/// to prevent overflows.
+/// \param op1: First term of the sum
+/// \param op2: Second term of the sum
+/// \return A plus expression representing the sum of the arguments
 plus_exprt string_constraint_generatort::plus_exprt_with_overflow_check(
   const exprt &op1, const exprt &op2)
 {
@@ -120,24 +110,9 @@
   return sum;
 }
 
-/*******************************************************************\
-
-Function: string_constraint_generatort::fresh_string
-
-  Inputs: a type for string
-
- Outputs: a string expression
-
- Purpose: construct a string expression whose length and content are new
-          variables
-
-\*******************************************************************/
-
-=======
 /// construct a string expression whose length and content are new variables
 /// \par parameters: a type for string
 /// \return a string expression
->>>>>>> e9349f87
 string_exprt string_constraint_generatort::fresh_string(
   const refined_string_typet &type)
 {
@@ -149,20 +124,10 @@
   return str;
 }
 
-<<<<<<< HEAD
-/*******************************************************************\
-
-Function: string_constraint_generatort::get_string_expr
-
-  Inputs: an expression of refined string type
-
- Outputs: a string expression
-
- Purpose: casts an expression to a string expression, or fetches the
-          actual string_exprt in the case of a symbol.
-
-\*******************************************************************/
-
+/// casts an expression to a string expression, or fetches the actual
+/// string_exprt in the case of a symbol.
+/// \par parameters: an expression of refined string type
+/// \return a string expression
 string_exprt string_constraint_generatort::get_string_expr(const exprt &expr)
 {
   assert(refined_string_typet::is_refined_string_type(expr.type()));
@@ -179,18 +144,9 @@
   }
 }
 
-/*******************************************************************\
-
-Function: string_constraint_generatort::convert_java_string_to_string_exprt
-
-  Inputs: a java string
-
- Outputs: a string expression
-
- Purpose: create a new string_exprt as a conversion of a java string
-
-\*******************************************************************/
-
+/// create a new string_exprt as a conversion of a java string
+/// \par parameters: a java string
+/// \return a string expression
 string_exprt string_constraint_generatort::convert_java_string_to_string_exprt(
     const exprt &jls)
 {
@@ -214,37 +170,15 @@
   return string_exprt(length, java_content, type);
 }
 
-/*******************************************************************\
-
-Function: string_constraint_generatort::add_default_axioms
-
-  Inputs:
-    s - a string expression
-
- Outputs: a string expression that is linked to the argument through
-          axioms that are added to the list
-
- Purpose: adds standard axioms about the length of the string and
-          its content:
-          * its length should be positive
-          * it should not exceed max_string_length
-          * if force_printable_characters is true then all characters
-            should belong to the range of ASCII characters between ' ' and '~'
-
-
-\*******************************************************************/
-
+/// adds standard axioms about the length of the string and its content: * its
+/// length should be positive * it should not exceed max_string_length * if
+/// force_printable_characters is true then all characters should belong to the
+/// range of ASCII characters between ' ' and '~'
+/// \param s: a string expression
+/// \return a string expression that is linked to the argument through axioms
+///   that are added to the list
 void string_constraint_generatort::add_default_axioms(
   const string_exprt &s)
-=======
-/// obtain a refined string expression corresponding to string variable of
-/// string function call
-/// \par parameters: an expression of type string
-/// \return a string expression that is linked to the argument through axioms
-///   that are added to the list
-string_exprt string_constraint_generatort::add_axioms_for_string_expr(
-  const exprt &unrefined_string)
->>>>>>> e9349f87
 {
   axioms.push_back(
     s.axiom_for_is_longer_than(from_integer(0, s.length().type())));
@@ -263,20 +197,11 @@
   }
 }
 
-/*******************************************************************\
-
-Function: string_constraint_generatort::add_axioms_for_refined_string
-
-  Inputs: an expression of refined string type
-
- Outputs: a string expression that is linked to the argument through
-          axioms that are added to the list
-
- Purpose: obtain a refined string expression corresponding to a expression
-          of type string
-
-\*******************************************************************/
-
+/// obtain a refined string expression corresponding to a expression of type
+/// string
+/// \par parameters: an expression of refined string type
+/// \return a string expression that is linked to the argument through axioms
+///   that are added to the list
 string_exprt string_constraint_generatort::add_axioms_for_refined_string(
   const exprt &string)
 {
@@ -347,30 +272,12 @@
   return res;
 }
 
-<<<<<<< HEAD
-/*******************************************************************\
-
-Function: string_constraint_generatort::find_or_add_string_of_symbol
-
-  Inputs: a symbol expression
-
- Outputs: a string expression
-
- Purpose: if a symbol representing a string is present in the symbol_to_string
-          table, returns the corresponding string, if the symbol is not yet
-          present, creates a new string with the correct type depending on
-          whether the mode is java or c, adds it to the table and returns it.
-
-\*******************************************************************/
-
-=======
-/// if a symbol represent a string is present in the symbol_to_string table,
+/// if a symbol representing a string is present in the symbol_to_string table,
 /// returns the corresponding string, if the symbol is not yet present, creates
 /// a new string with the correct type depending on whether the mode is java or
 /// c, adds it to the table and returns it.
 /// \par parameters: a symbol expression
 /// \return a string expression
->>>>>>> e9349f87
 string_exprt string_constraint_generatort::find_or_add_string_of_symbol(
   const symbol_exprt &sym, const refined_string_typet &ref_type)
 {
@@ -578,27 +485,11 @@
   return res;
 }
 
-<<<<<<< HEAD
-/*******************************************************************\
-
-Function: string_constraint_generatort::add_axioms_for_copy
-
-  Inputs: function application with one argument, which is a string,
-          or three arguments: string, integer offset and count
-
- Outputs: a new string expression
-
- Purpose: add axioms to say that the returned string expression is equal to
-          the argument of the function application
-
-\*******************************************************************/
-
-=======
 /// add axioms to say that the returned string expression is equal to the
 /// argument of the function application
-/// \par parameters: function application with one argument, which is a string
+/// \par parameters: function application with one argument, which is a string,
+/// or three arguments: string, integer offset and count
 /// \return a new string expression
->>>>>>> e9349f87
 string_exprt string_constraint_generatort::add_axioms_for_copy(
   const function_application_exprt &f)
 {
@@ -635,19 +526,9 @@
   return res;
 }
 
-<<<<<<< HEAD
-/*******************************************************************\
-
-Function: string_constraint_generatort::add_axioms_for_char_pointer
-
-  Inputs: an expression of type char
-
- Outputs: an array expression
-
- Purpose: for an expression of the form `array[0]` returns `array`
-
-\*******************************************************************/
-
+/// for an expression of the form `array[0]` returns `array`
+/// \par parameters: an expression of type char
+/// \return an array expression
 exprt string_constraint_generatort::add_axioms_for_char_pointer(
   const function_application_exprt &fun)
 {
@@ -659,23 +540,9 @@
   return exprt();
 }
 
-/*******************************************************************\
-
-Function: string_constraint_generatort::add_axioms_for_length
-
-  Inputs: function application with one string argument
-
- Outputs: a string expression of index type
-
- Purpose: add axioms corresponding to the String.length java function
-
-\*******************************************************************/
-
-=======
 /// add axioms corresponding to the String.length java function
 /// \par parameters: function application with one string argument
 /// \return a string expression of index type
->>>>>>> e9349f87
 exprt string_constraint_generatort::add_axioms_for_length(
   const function_application_exprt &f)
 {
@@ -805,19 +672,4 @@
 {
   string_exprt str=get_string_expr(args(f, 1)[0]);
   return str.content();
-<<<<<<< HEAD
-=======
-}
-
-/// add a correspondence to make sure the symbol points to the same string as
-/// the second argument
-/// \par parameters: a symbol and a string
-void string_constraint_generatort::set_string_symbol_equal_to_expr(
-  const symbol_exprt &sym, const exprt &str)
-{
-  if(str.id()==ID_symbol)
-    assign_to_symbol(sym, find_or_add_string_of_symbol(to_symbol_expr(str)));
-  else
-    assign_to_symbol(sym, add_axioms_for_string_expr(str));
->>>>>>> e9349f87
 }