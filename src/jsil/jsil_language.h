/*******************************************************************\

Module: Jsil Language

Author: Michael Tautschnig, tautschn@amazon.com

\*******************************************************************/

/// \file
/// Jsil Language

#ifndef CPROVER_JSIL_JSIL_LANGUAGE_H
#define CPROVER_JSIL_JSIL_LANGUAGE_H

#include <memory>

#include <util/language.h>
#include <util/make_unique.h>

#include "jsil_parse_tree.h"

class jsil_languaget:public languaget
{
public:
  virtual bool preprocess(
    std::istream &instream,
    const std::string &path,
    std::ostream &outstream);

  virtual bool parse(
    std::istream &instream,
    const std::string &path);

  virtual bool typecheck(
    symbol_tablet &context,
    const std::string &module);

<<<<<<< HEAD
  virtual bool final(
    symbol_tablet &context,
    bool generate_start_function);
=======
  virtual bool final(symbol_tablet &context);
>>>>>>> 4171f197

  virtual void show_parse(std::ostream &out);

  virtual ~jsil_languaget();
  jsil_languaget() { }

  virtual bool from_expr(
    const exprt &expr,
    std::string &code,
    const namespacet &ns);

  virtual bool from_type(
    const typet &type,
    std::string &code,
    const namespacet &ns);

  std::unique_ptr<pretty_printert>
    get_pretty_printer(const namespacet &);

  virtual bool to_expr(
    const std::string &code,
    const std::string &module,
    exprt &expr,
    const namespacet &ns);

  virtual std::unique_ptr<languaget> new_language()
  { return util_make_unique<jsil_languaget>(); }

  virtual std::string id() const { return "jsil"; }
  virtual std::string description() const
  { return "Javascript Intermediate Language"; }
  virtual std::set<std::string> extensions() const;

  virtual void modules_provided(std::set<std::string> &modules);
  virtual bool interfaces(symbol_tablet &symbol_table);

protected:
  jsil_parse_treet parse_tree;
  std::string parse_path;
};

std::unique_ptr<languaget> new_jsil_language();

#endif // CPROVER_JSIL_JSIL_LANGUAGE_H<|MERGE_RESOLUTION|>--- conflicted
+++ resolved
@@ -35,13 +35,7 @@
     symbol_tablet &context,
     const std::string &module);
 
-<<<<<<< HEAD
-  virtual bool final(
-    symbol_tablet &context,
-    bool generate_start_function);
-=======
-  virtual bool final(symbol_tablet &context);
->>>>>>> 4171f197
+  virtual bool final(symbol_tablet &context, bool generate_start_function);
 
   virtual void show_parse(std::ostream &out);
 
