--- conflicted
+++ resolved
@@ -3,9 +3,5 @@
 
 ^EXIT=0$
 ^SIGNAL=0$
-<<<<<<< HEAD
-^VERIFICATION SUCCESSFUL$
-=======
->>>>>>> 340a5ff6
 --
 ^warning: ignoring